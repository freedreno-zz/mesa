/*
 * Copyright © 2015 Intel Corporation
 *
 * Permission is hereby granted, free of charge, to any person obtaining a
 * copy of this software and associated documentation files (the "Software"),
 * to deal in the Software without restriction, including without limitation
 * the rights to use, copy, modify, merge, publish, distribute, sublicense,
 * and/or sell copies of the Software, and to permit persons to whom the
 * Software is furnished to do so, subject to the following conditions:
 *
 * The above copyright notice and this permission notice (including the next
 * paragraph) shall be included in all copies or substantial portions of the
 * Software.
 *
 * THE SOFTWARE IS PROVIDED "AS IS", WITHOUT WARRANTY OF ANY KIND, EXPRESS OR
 * IMPLIED, INCLUDING BUT NOT LIMITED TO THE WARRANTIES OF MERCHANTABILITY,
 * FITNESS FOR A PARTICULAR PURPOSE AND NONINFRINGEMENT.  IN NO EVENT SHALL
 * THE AUTHORS OR COPYRIGHT HOLDERS BE LIABLE FOR ANY CLAIM, DAMAGES OR OTHER
 * LIABILITY, WHETHER IN AN ACTION OF CONTRACT, TORT OR OTHERWISE, ARISING
 * FROM, OUT OF OR IN CONNECTION WITH THE SOFTWARE OR THE USE OR OTHER DEALINGS
 * IN THE SOFTWARE.
 *
 * Authors:
 *    Jason Ekstrand (jason@jlekstrand.net)
 *
 */

#include "spirv_to_nir_private.h"
#include "nir_vla.h"

static struct vtn_ssa_value *
vtn_const_ssa_value(struct vtn_builder *b, nir_constant *constant,
                    const struct glsl_type *type)
{
   struct hash_entry *entry = _mesa_hash_table_search(b->const_table, constant);

   if (entry)
      return entry->data;

   struct vtn_ssa_value *val = rzalloc(b, struct vtn_ssa_value);
   val->type = type;

   switch (glsl_get_base_type(type)) {
   case GLSL_TYPE_INT:
   case GLSL_TYPE_UINT:
   case GLSL_TYPE_BOOL:
   case GLSL_TYPE_FLOAT:
   case GLSL_TYPE_DOUBLE:
      if (glsl_type_is_vector_or_scalar(type)) {
         unsigned num_components = glsl_get_vector_elements(val->type);
         nir_load_const_instr *load =
            nir_load_const_instr_create(b->shader, num_components);

         for (unsigned i = 0; i < num_components; i++)
            load->value.u[i] = constant->value.u[i];

         nir_instr_insert_before_cf_list(&b->impl->body, &load->instr);
         val->def = &load->def;
      } else {
         assert(glsl_type_is_matrix(type));
         unsigned rows = glsl_get_vector_elements(val->type);
         unsigned columns = glsl_get_matrix_columns(val->type);
         val->elems = ralloc_array(b, struct vtn_ssa_value *, columns);

         for (unsigned i = 0; i < columns; i++) {
            struct vtn_ssa_value *col_val = rzalloc(b, struct vtn_ssa_value);
            col_val->type = glsl_get_column_type(val->type);
            nir_load_const_instr *load =
               nir_load_const_instr_create(b->shader, rows);

            for (unsigned j = 0; j < rows; j++)
               load->value.u[j] = constant->value.u[rows * i + j];

            nir_instr_insert_before_cf_list(&b->impl->body, &load->instr);
            col_val->def = &load->def;

            val->elems[i] = col_val;
         }
      }
      break;

   case GLSL_TYPE_ARRAY: {
      unsigned elems = glsl_get_length(val->type);
      val->elems = ralloc_array(b, struct vtn_ssa_value *, elems);
      const struct glsl_type *elem_type = glsl_get_array_element(val->type);
      for (unsigned i = 0; i < elems; i++)
         val->elems[i] = vtn_const_ssa_value(b, constant->elements[i],
                                             elem_type);
      break;
   }

   case GLSL_TYPE_STRUCT: {
      unsigned elems = glsl_get_length(val->type);
      val->elems = ralloc_array(b, struct vtn_ssa_value *, elems);
      for (unsigned i = 0; i < elems; i++) {
         const struct glsl_type *elem_type =
            glsl_get_struct_field(val->type, i);
         val->elems[i] = vtn_const_ssa_value(b, constant->elements[i],
                                             elem_type);
      }
      break;
   }

   default:
      unreachable("bad constant type");
   }

   return val;
}

struct vtn_ssa_value *
vtn_ssa_value(struct vtn_builder *b, uint32_t value_id)
{
   struct vtn_value *val = vtn_untyped_value(b, value_id);
   switch (val->value_type) {
   case vtn_value_type_constant:
      return vtn_const_ssa_value(b, val->constant, val->type);

   case vtn_value_type_ssa:
      return val->ssa;
   default:
      unreachable("Invalid type for an SSA value");
   }
}

static char *
vtn_string_literal(struct vtn_builder *b, const uint32_t *words,
                   unsigned word_count)
{
   return ralloc_strndup(b, (char *)words, word_count * sizeof(*words));
}

static const uint32_t *
vtn_foreach_instruction(struct vtn_builder *b, const uint32_t *start,
                        const uint32_t *end, vtn_instruction_handler handler)
{
   const uint32_t *w = start;
   while (w < end) {
      SpvOp opcode = w[0] & SpvOpCodeMask;
      unsigned count = w[0] >> SpvWordCountShift;
      assert(count >= 1 && w + count <= end);

      if (!handler(b, opcode, w, count))
         return w;

      w += count;
   }
   assert(w == end);
   return w;
}

static void
vtn_handle_extension(struct vtn_builder *b, SpvOp opcode,
                     const uint32_t *w, unsigned count)
{
   switch (opcode) {
   case SpvOpExtInstImport: {
      struct vtn_value *val = vtn_push_value(b, w[1], vtn_value_type_extension);
      if (strcmp((const char *)&w[2], "GLSL.std.450") == 0) {
         val->ext_handler = vtn_handle_glsl450_instruction;
      } else {
         assert(!"Unsupported extension");
      }
      break;
   }

   case SpvOpExtInst: {
      struct vtn_value *val = vtn_value(b, w[3], vtn_value_type_extension);
      bool handled = val->ext_handler(b, w[4], w, count);
      (void)handled;
      assert(handled);
      break;
   }

   default:
      unreachable("Unhandled opcode");
   }
}

static void
_foreach_decoration_helper(struct vtn_builder *b,
                           struct vtn_value *base_value,
                           struct vtn_value *value,
                           vtn_decoration_foreach_cb cb, void *data)
{
   for (struct vtn_decoration *dec = value->decoration; dec; dec = dec->next) {
      if (dec->group) {
         assert(dec->group->value_type == vtn_value_type_decoration_group);
         _foreach_decoration_helper(b, base_value, dec->group, cb, data);
      } else {
         cb(b, base_value, dec, data);
      }
   }
}

/** Iterates (recursively if needed) over all of the decorations on a value
 *
 * This function iterates over all of the decorations applied to a given
 * value.  If it encounters a decoration group, it recurses into the group
 * and iterates over all of those decorations as well.
 */
void
vtn_foreach_decoration(struct vtn_builder *b, struct vtn_value *value,
                       vtn_decoration_foreach_cb cb, void *data)
{
   _foreach_decoration_helper(b, value, value, cb, data);
}

static void
vtn_handle_decoration(struct vtn_builder *b, SpvOp opcode,
                      const uint32_t *w, unsigned count)
{
   switch (opcode) {
   case SpvOpDecorationGroup:
      vtn_push_value(b, w[1], vtn_value_type_undef);
      break;

   case SpvOpDecorate: {
      struct vtn_value *val = &b->values[w[1]];

      struct vtn_decoration *dec = rzalloc(b, struct vtn_decoration);
      dec->decoration = w[2];
      dec->literals = &w[3];

      /* Link into the list */
      dec->next = val->decoration;
      val->decoration = dec;
      break;
   }

   case SpvOpGroupDecorate: {
      struct vtn_value *group = &b->values[w[1]];
      assert(group->value_type == vtn_value_type_decoration_group);

      for (unsigned i = 2; i < count; i++) {
         struct vtn_value *val = &b->values[w[i]];
         struct vtn_decoration *dec = rzalloc(b, struct vtn_decoration);
         dec->group = group;

         /* Link into the list */
         dec->next = val->decoration;
         val->decoration = dec;
      }
      break;
   }

   case SpvOpGroupMemberDecorate:
      assert(!"Bad instruction.  Khronos Bug #13513");
      break;

   default:
      unreachable("Unhandled opcode");
   }
}

static const struct glsl_type *
vtn_handle_type(struct vtn_builder *b, SpvOp opcode,
                const uint32_t *args, unsigned count)
{
   switch (opcode) {
   case SpvOpTypeVoid:
      return glsl_void_type();
   case SpvOpTypeBool:
      return glsl_bool_type();
   case SpvOpTypeInt:
      return glsl_int_type();
   case SpvOpTypeFloat:
      return glsl_float_type();

   case SpvOpTypeVector: {
      const struct glsl_type *base =
         vtn_value(b, args[0], vtn_value_type_type)->type;
      unsigned elems = args[1];

      assert(glsl_type_is_scalar(base));
      return glsl_vector_type(glsl_get_base_type(base), elems);
   }

   case SpvOpTypeMatrix: {
      const struct glsl_type *base =
         vtn_value(b, args[0], vtn_value_type_type)->type;
      unsigned columns = args[1];

      assert(glsl_type_is_vector(base));
      return glsl_matrix_type(glsl_get_base_type(base),
                              glsl_get_vector_elements(base),
                              columns);
   }

   case SpvOpTypeArray:
      return glsl_array_type(b->values[args[0]].type, args[1]);

   case SpvOpTypeStruct: {
      NIR_VLA(struct glsl_struct_field, fields, count);
      for (unsigned i = 0; i < count; i++) {
         /* TODO: Handle decorators */
         fields[i].type = vtn_value(b, args[i], vtn_value_type_type)->type;
         fields[i].name = ralloc_asprintf(b, "field%d", i);
         fields[i].location = -1;
         fields[i].interpolation = 0;
         fields[i].centroid = 0;
         fields[i].sample = 0;
         fields[i].matrix_layout = 2;
         fields[i].stream = -1;
      }
      return glsl_struct_type(fields, count, "struct");
   }

   case SpvOpTypeFunction: {
      const struct glsl_type *return_type = b->values[args[0]].type;
      NIR_VLA(struct glsl_function_param, params, count - 1);
      for (unsigned i = 1; i < count; i++) {
         params[i - 1].type = vtn_value(b, args[i], vtn_value_type_type)->type;

         /* FIXME: */
         params[i - 1].in = true;
         params[i - 1].out = true;
      }
      return glsl_function_type(return_type, params, count - 1);
   }

   case SpvOpTypePointer:
      /* FIXME:  For now, we'll just do the really lame thing and return
       * the same type.  The validator should ensure that the proper number
       * of dereferences happen
       */
      return vtn_value(b, args[1], vtn_value_type_type)->type;

   case SpvOpTypeSampler: {
      const struct glsl_type *sampled_type =
         vtn_value(b, args[0], vtn_value_type_type)->type;

      assert(glsl_type_is_vector_or_scalar(sampled_type));

      enum glsl_sampler_dim dim;
      switch ((SpvDim)args[1]) {
      case SpvDim1D:       dim = GLSL_SAMPLER_DIM_1D;    break;
      case SpvDim2D:       dim = GLSL_SAMPLER_DIM_2D;    break;
      case SpvDim3D:       dim = GLSL_SAMPLER_DIM_3D;    break;
      case SpvDimCube:     dim = GLSL_SAMPLER_DIM_CUBE;  break;
      case SpvDimRect:     dim = GLSL_SAMPLER_DIM_RECT;  break;
      case SpvDimBuffer:   dim = GLSL_SAMPLER_DIM_BUF;   break;
      default:
         unreachable("Invalid SPIR-V Sampler dimension");
      }

      /* TODO: Handle the various texture image/filter options */
      (void)args[2];

      bool is_array = args[3];
      bool is_shadow = args[4];

      assert(args[5] == 0 && "FIXME: Handl multi-sampled textures");

      return glsl_sampler_type(dim, is_shadow, is_array,
                               glsl_get_base_type(sampled_type));
   }

   case SpvOpTypeRuntimeArray:
   case SpvOpTypeOpaque:
   case SpvOpTypeEvent:
   case SpvOpTypeDeviceEvent:
   case SpvOpTypeReserveId:
   case SpvOpTypeQueue:
   case SpvOpTypePipe:
   default:
      unreachable("Unhandled opcode");
   }
}

static void
vtn_handle_constant(struct vtn_builder *b, SpvOp opcode,
                    const uint32_t *w, unsigned count)
{
   struct vtn_value *val = vtn_push_value(b, w[2], vtn_value_type_constant);
   val->type = vtn_value(b, w[1], vtn_value_type_type)->type;
   val->constant = ralloc(b, nir_constant);
   switch (opcode) {
   case SpvOpConstantTrue:
      assert(val->type == glsl_bool_type());
      val->constant->value.u[0] = NIR_TRUE;
      break;
   case SpvOpConstantFalse:
      assert(val->type == glsl_bool_type());
      val->constant->value.u[0] = NIR_FALSE;
      break;
   case SpvOpConstant:
      assert(glsl_type_is_scalar(val->type));
      val->constant->value.u[0] = w[3];
      break;
   case SpvOpConstantComposite: {
      unsigned elem_count = count - 3;
      nir_constant **elems = ralloc_array(b, nir_constant *, elem_count);
      for (unsigned i = 0; i < elem_count; i++)
         elems[i] = vtn_value(b, w[i + 3], vtn_value_type_constant)->constant;

      switch (glsl_get_base_type(val->type)) {
      case GLSL_TYPE_UINT:
      case GLSL_TYPE_INT:
      case GLSL_TYPE_FLOAT:
      case GLSL_TYPE_BOOL:
         if (glsl_type_is_matrix(val->type)) {
            unsigned rows = glsl_get_vector_elements(val->type);
            assert(glsl_get_matrix_columns(val->type) == elem_count);
            for (unsigned i = 0; i < elem_count; i++)
               for (unsigned j = 0; j < rows; j++)
                  val->constant->value.u[rows * i + j] = elems[i]->value.u[j];
         } else {
            assert(glsl_type_is_vector(val->type));
            assert(glsl_get_vector_elements(val->type) == elem_count);
            for (unsigned i = 0; i < elem_count; i++)
               val->constant->value.u[i] = elems[i]->value.u[0];
         }
         ralloc_free(elems);
         break;

      case GLSL_TYPE_STRUCT:
      case GLSL_TYPE_ARRAY:
         ralloc_steal(val->constant, elems);
         val->constant->elements = elems;
         break;

      default:
         unreachable("Unsupported type for constants");
      }
      break;
   }

   default:
      unreachable("Unhandled opcode");
   }
}

static void
var_decoration_cb(struct vtn_builder *b, struct vtn_value *val,
                  const struct vtn_decoration *dec, void *void_var)
{
   assert(val->value_type == vtn_value_type_deref);
   assert(val->deref->deref.child == NULL);
   assert(val->deref->var == void_var);

   nir_variable *var = void_var;
   switch (dec->decoration) {
   case SpvDecorationPrecisionLow:
   case SpvDecorationPrecisionMedium:
   case SpvDecorationPrecisionHigh:
      break; /* FIXME: Do nothing with these for now. */
   case SpvDecorationSmooth:
      var->data.interpolation = INTERP_QUALIFIER_SMOOTH;
      break;
   case SpvDecorationNoperspective:
      var->data.interpolation = INTERP_QUALIFIER_NOPERSPECTIVE;
      break;
   case SpvDecorationFlat:
      var->data.interpolation = INTERP_QUALIFIER_FLAT;
      break;
   case SpvDecorationCentroid:
      var->data.centroid = true;
      break;
   case SpvDecorationSample:
      var->data.sample = true;
      break;
   case SpvDecorationInvariant:
      var->data.invariant = true;
      break;
   case SpvDecorationConstant:
      assert(var->constant_initializer != NULL);
      var->data.read_only = true;
      break;
   case SpvDecorationNonwritable:
      var->data.read_only = true;
      break;
   case SpvDecorationLocation:
      var->data.explicit_location = true;
      var->data.location = dec->literals[0];
      break;
   case SpvDecorationComponent:
      var->data.location_frac = dec->literals[0];
      break;
   case SpvDecorationIndex:
      var->data.explicit_index = true;
      var->data.index = dec->literals[0];
      break;
   case SpvDecorationBinding:
      var->data.explicit_binding = true;
      var->data.binding = dec->literals[0];
      break;
   case SpvDecorationDescriptorSet:
      var->data.descriptor_set = dec->literals[0];
      break;
   case SpvDecorationBuiltIn:
      var->data.mode = nir_var_system_value;
      var->data.read_only = true;
      switch ((SpvBuiltIn)dec->literals[0]) {
      case SpvBuiltInFrontFacing:
         var->data.location = SYSTEM_VALUE_FRONT_FACE;
         break;
      case SpvBuiltInVertexId:
         var->data.location = SYSTEM_VALUE_VERTEX_ID;
         break;
      case SpvBuiltInInstanceId:
         var->data.location = SYSTEM_VALUE_INSTANCE_ID;
         break;
      case SpvBuiltInSampleId:
         var->data.location = SYSTEM_VALUE_SAMPLE_ID;
         break;
      case SpvBuiltInSamplePosition:
         var->data.location = SYSTEM_VALUE_SAMPLE_POS;
         break;
      case SpvBuiltInSampleMask:
         var->data.location = SYSTEM_VALUE_SAMPLE_MASK_IN;
         break;
      case SpvBuiltInInvocationId:
         var->data.location = SYSTEM_VALUE_INVOCATION_ID;
         break;
      case SpvBuiltInPrimitiveId:
      case SpvBuiltInPosition:
      case SpvBuiltInPointSize:
      case SpvBuiltInClipVertex:
      case SpvBuiltInClipDistance:
      case SpvBuiltInCullDistance:
      case SpvBuiltInLayer:
      case SpvBuiltInViewportIndex:
      case SpvBuiltInTessLevelOuter:
      case SpvBuiltInTessLevelInner:
      case SpvBuiltInTessCoord:
      case SpvBuiltInPatchVertices:
      case SpvBuiltInFragCoord:
      case SpvBuiltInPointCoord:
      case SpvBuiltInFragColor:
      case SpvBuiltInFragDepth:
      case SpvBuiltInHelperInvocation:
      case SpvBuiltInNumWorkgroups:
      case SpvBuiltInWorkgroupSize:
      case SpvBuiltInWorkgroupId:
      case SpvBuiltInLocalInvocationId:
      case SpvBuiltInGlobalInvocationId:
      case SpvBuiltInLocalInvocationIndex:
      case SpvBuiltInWorkDim:
      case SpvBuiltInGlobalSize:
      case SpvBuiltInEnqueuedWorkgroupSize:
      case SpvBuiltInGlobalOffset:
      case SpvBuiltInGlobalLinearId:
      case SpvBuiltInWorkgroupLinearId:
      case SpvBuiltInSubgroupSize:
      case SpvBuiltInSubgroupMaxSize:
      case SpvBuiltInNumSubgroups:
      case SpvBuiltInNumEnqueuedSubgroups:
      case SpvBuiltInSubgroupId:
      case SpvBuiltInSubgroupLocalInvocationId:
         unreachable("Unhandled builtin enum");
      }
      break;
   case SpvDecorationNoStaticUse:
      /* This can safely be ignored */
      break;
   case SpvDecorationBlock:
   case SpvDecorationBufferBlock:
   case SpvDecorationRowMajor:
   case SpvDecorationColMajor:
   case SpvDecorationGLSLShared:
   case SpvDecorationGLSLStd140:
   case SpvDecorationGLSLStd430:
   case SpvDecorationGLSLPacked:
   case SpvDecorationPatch:
   case SpvDecorationRestrict:
   case SpvDecorationAliased:
   case SpvDecorationVolatile:
   case SpvDecorationCoherent:
   case SpvDecorationNonreadable:
   case SpvDecorationUniform:
      /* This is really nice but we have no use for it right now. */
   case SpvDecorationCPacked:
   case SpvDecorationSaturatedConversion:
   case SpvDecorationStream:
   case SpvDecorationOffset:
   case SpvDecorationAlignment:
   case SpvDecorationXfbBuffer:
   case SpvDecorationStride:
   case SpvDecorationFuncParamAttr:
   case SpvDecorationFPRoundingMode:
   case SpvDecorationFPFastMathMode:
   case SpvDecorationLinkageAttributes:
   case SpvDecorationSpecId:
      break;
   default:
      unreachable("Unhandled variable decoration");
   }
}

static struct vtn_ssa_value *
_vtn_variable_load(struct vtn_builder *b,
                   nir_deref_var *src_deref, nir_deref *src_deref_tail)
{
   struct vtn_ssa_value *val = rzalloc(b, struct vtn_ssa_value);
   val->type = src_deref_tail->type;

   /* The deref tail may contain a deref to select a component of a vector (in
    * other words, it might not be an actual tail) so we have to save it away
    * here since we overwrite it later.
    */
   nir_deref *old_child = src_deref_tail->child;

   if (glsl_type_is_vector_or_scalar(val->type)) {
      nir_intrinsic_instr *load =
         nir_intrinsic_instr_create(b->shader, nir_intrinsic_load_var);
      load->variables[0] =
         nir_deref_as_var(nir_copy_deref(load, &src_deref->deref));
      load->num_components = glsl_get_vector_elements(val->type);
      nir_ssa_dest_init(&load->instr, &load->dest, load->num_components, NULL);

      nir_builder_instr_insert(&b->nb, &load->instr);

      if (src_deref->var->data.mode == nir_var_uniform &&
          glsl_get_base_type(val->type) == GLSL_TYPE_BOOL) {
         /* Uniform boolean loads need to be fixed up since they're defined
          * to be zero/nonzero rather than NIR_FALSE/NIR_TRUE.
          */
         val->def = nir_ine(&b->nb, &load->dest.ssa, nir_imm_int(&b->nb, 0));
      } else {
         val->def = &load->dest.ssa;
      }
   } else if (glsl_get_base_type(val->type) == GLSL_TYPE_ARRAY ||
              glsl_type_is_matrix(val->type)) {
      unsigned elems = glsl_get_length(val->type);
      val->elems = ralloc_array(b, struct vtn_ssa_value *, elems);

      nir_deref_array *deref = nir_deref_array_create(b);
      deref->deref_array_type = nir_deref_array_type_direct;
      deref->deref.type = glsl_get_array_element(val->type);
      src_deref_tail->child = &deref->deref;
      for (unsigned i = 0; i < elems; i++) {
         deref->base_offset = i;
         val->elems[i] = _vtn_variable_load(b, src_deref, &deref->deref);
      }
   } else {
      assert(glsl_get_base_type(val->type) == GLSL_TYPE_STRUCT);
      unsigned elems = glsl_get_length(val->type);
      val->elems = ralloc_array(b, struct vtn_ssa_value *, elems);

      nir_deref_struct *deref = nir_deref_struct_create(b, 0);
      src_deref_tail->child = &deref->deref;
      for (unsigned i = 0; i < elems; i++) {
         deref->index = i;
         deref->deref.type = glsl_get_struct_field(val->type, i);
         val->elems[i] = _vtn_variable_load(b, src_deref, &deref->deref);
      }
   }

   src_deref_tail->child = old_child;

   return val;
}

static void
_vtn_variable_store(struct vtn_builder *b, nir_deref_var *dest_deref,
                    nir_deref *dest_deref_tail, struct vtn_ssa_value *src)
{
   nir_deref *old_child = dest_deref_tail->child;

   if (glsl_type_is_vector_or_scalar(src->type)) {
      nir_intrinsic_instr *store =
         nir_intrinsic_instr_create(b->shader, nir_intrinsic_store_var);
      store->variables[0] =
         nir_deref_as_var(nir_copy_deref(store, &dest_deref->deref));
      store->src[0] = nir_src_for_ssa(src->def);

      nir_builder_instr_insert(&b->nb, &store->instr);
   } else if (glsl_get_base_type(src->type) == GLSL_TYPE_ARRAY ||
              glsl_type_is_matrix(src->type)) {
      unsigned elems = glsl_get_length(src->type);

      nir_deref_array *deref = nir_deref_array_create(b);
      deref->deref_array_type = nir_deref_array_type_direct;
      deref->deref.type = glsl_get_array_element(src->type);
      dest_deref_tail->child = &deref->deref;
      for (unsigned i = 0; i < elems; i++) {
         deref->base_offset = i;
         _vtn_variable_store(b, dest_deref, &deref->deref, src->elems[i]);
      }
   } else {
      assert(glsl_get_base_type(src->type) == GLSL_TYPE_STRUCT);
      unsigned elems = glsl_get_length(src->type);

      nir_deref_struct *deref = nir_deref_struct_create(b, 0);
      dest_deref_tail->child = &deref->deref;
      for (unsigned i = 0; i < elems; i++) {
         deref->index = i;
         deref->deref.type = glsl_get_struct_field(src->type, i);
         _vtn_variable_store(b, dest_deref, &deref->deref, src->elems[i]);
      }
   }

   dest_deref_tail->child = old_child;
}

/*
 * Gets the NIR-level deref tail, which may have as a child an array deref
 * selecting which component due to OpAccessChain supporting per-component
 * indexing in SPIR-V.
 */

static nir_deref *
get_deref_tail(nir_deref_var *deref)
{
   nir_deref *cur = &deref->deref;
   while (!glsl_type_is_vector_or_scalar(cur->type) && cur->child)
      cur = cur->child;

   return cur;
}

static nir_ssa_def *vtn_vector_extract(struct vtn_builder *b,
                                       nir_ssa_def *src, unsigned index);

static nir_ssa_def *vtn_vector_extract_dynamic(struct vtn_builder *b,
                                               nir_ssa_def *src,
                                               nir_ssa_def *index);

static struct vtn_ssa_value *
vtn_variable_load(struct vtn_builder *b, nir_deref_var *src)
{
   nir_deref *src_tail = get_deref_tail(src);
   struct vtn_ssa_value *val = _vtn_variable_load(b, src, src_tail);

   if (src_tail->child) {
      nir_deref_array *vec_deref = nir_deref_as_array(src_tail->child);
      assert(vec_deref->deref.child == NULL);
      val->type = vec_deref->deref.type;
      if (vec_deref->deref_array_type == nir_deref_array_type_direct)
         val->def = vtn_vector_extract(b, val->def, vec_deref->base_offset);
      else
         val->def = vtn_vector_extract_dynamic(b, val->def,
                                               vec_deref->indirect.ssa);
   }

   return val;
}

static nir_ssa_def * vtn_vector_insert(struct vtn_builder *b,
                                       nir_ssa_def *src, nir_ssa_def *insert,
                                       unsigned index);

static nir_ssa_def * vtn_vector_insert_dynamic(struct vtn_builder *b,
                                               nir_ssa_def *src,
                                               nir_ssa_def *insert,
                                               nir_ssa_def *index);
static void
vtn_variable_store(struct vtn_builder *b, struct vtn_ssa_value *src,
                   nir_deref_var *dest)
{
   nir_deref *dest_tail = get_deref_tail(dest);
   if (dest_tail->child) {
      struct vtn_ssa_value *val = _vtn_variable_load(b, dest, dest_tail);
      nir_deref_array *deref = nir_deref_as_array(dest_tail->child);
      assert(deref->deref.child == NULL);
      if (deref->deref_array_type == nir_deref_array_type_direct)
         val->def = vtn_vector_insert(b, val->def, src->def,
                                      deref->base_offset);
      else
         val->def = vtn_vector_insert_dynamic(b, val->def, src->def,
                                              deref->indirect.ssa);
      _vtn_variable_store(b, dest, dest_tail, val);
   } else {
      _vtn_variable_store(b, dest, dest_tail, src);
   }
}

static void
vtn_variable_copy(struct vtn_builder *b, nir_deref_var *src,
                  nir_deref_var *dest)
{
   nir_deref *src_tail = get_deref_tail(src);

   if (src_tail->child) {
      assert(get_deref_tail(dest)->child);
      struct vtn_ssa_value *val = vtn_variable_load(b, src);
      vtn_variable_store(b, val, dest);
   } else {
      nir_intrinsic_instr *copy =
         nir_intrinsic_instr_create(b->shader, nir_intrinsic_copy_var);
      copy->variables[0] = nir_deref_as_var(nir_copy_deref(copy, &dest->deref));
      copy->variables[1] = nir_deref_as_var(nir_copy_deref(copy, &src->deref));

      nir_builder_instr_insert(&b->nb, &copy->instr);
   }
}

static void
vtn_handle_variables(struct vtn_builder *b, SpvOp opcode,
                     const uint32_t *w, unsigned count)
{
   switch (opcode) {
   case SpvOpVariable: {
      const struct glsl_type *type =
         vtn_value(b, w[1], vtn_value_type_type)->type;
      struct vtn_value *val = vtn_push_value(b, w[2], vtn_value_type_deref);

      nir_variable *var = ralloc(b->shader, nir_variable);

      var->type = type;
      var->name = ralloc_strdup(var, val->name);

      switch ((SpvStorageClass)w[3]) {
      case SpvStorageClassUniform:
      case SpvStorageClassUniformConstant:
         var->data.mode = nir_var_uniform;
         var->data.read_only = true;
         var->interface_type = type;
         break;
      case SpvStorageClassInput:
         var->data.mode = nir_var_shader_in;
         var->data.read_only = true;
         break;
      case SpvStorageClassOutput:
         var->data.mode = nir_var_shader_out;
         break;
      case SpvStorageClassPrivateGlobal:
         var->data.mode = nir_var_global;
         break;
      case SpvStorageClassFunction:
         var->data.mode = nir_var_local;
         break;
      case SpvStorageClassWorkgroupLocal:
      case SpvStorageClassWorkgroupGlobal:
      case SpvStorageClassGeneric:
      case SpvStorageClassPrivate:
      case SpvStorageClassAtomicCounter:
      default:
         unreachable("Unhandled variable storage class");
      }

      if (count > 4) {
         assert(count == 5);
         var->constant_initializer =
            vtn_value(b, w[4], vtn_value_type_constant)->constant;
      }

      val->deref = nir_deref_var_create(b, var);

      vtn_foreach_decoration(b, val, var_decoration_cb, var);

      if (b->execution_model == SpvExecutionModelFragment &&
          var->data.mode == nir_var_shader_out) {
         var->data.location += FRAG_RESULT_DATA0;
      } else if (b->execution_model == SpvExecutionModelVertex &&
                 var->data.mode == nir_var_shader_in) {
         var->data.location += VERT_ATTRIB_GENERIC0;
      } else if (var->data.mode == nir_var_shader_in ||
                 var->data.mode == nir_var_shader_out) {
         var->data.location += VARYING_SLOT_VAR0;
      }

      switch (var->data.mode) {
      case nir_var_shader_in:
         exec_list_push_tail(&b->shader->inputs, &var->node);
         break;
      case nir_var_shader_out:
         exec_list_push_tail(&b->shader->outputs, &var->node);
         break;
      case nir_var_global:
         exec_list_push_tail(&b->shader->globals, &var->node);
         break;
      case nir_var_local:
         exec_list_push_tail(&b->impl->locals, &var->node);
         break;
      case nir_var_uniform:
         exec_list_push_tail(&b->shader->uniforms, &var->node);
         break;
      case nir_var_system_value:
         exec_list_push_tail(&b->shader->system_values, &var->node);
         break;
      }
      break;
   }

   case SpvOpAccessChain:
   case SpvOpInBoundsAccessChain: {
      struct vtn_value *val = vtn_push_value(b, w[2], vtn_value_type_deref);
      nir_deref_var *base = vtn_value(b, w[3], vtn_value_type_deref)->deref;
      val->deref = nir_deref_as_var(nir_copy_deref(b, &base->deref));

      nir_deref *tail = &val->deref->deref;
      while (tail->child)
         tail = tail->child;

      for (unsigned i = 0; i < count - 4; i++) {
         assert(w[i + 4] < b->value_id_bound);
         struct vtn_value *idx_val = &b->values[w[i + 4]];

         enum glsl_base_type base_type = glsl_get_base_type(tail->type);
         switch (base_type) {
         case GLSL_TYPE_UINT:
         case GLSL_TYPE_INT:
         case GLSL_TYPE_FLOAT:
         case GLSL_TYPE_DOUBLE:
         case GLSL_TYPE_BOOL:
         case GLSL_TYPE_ARRAY: {
            nir_deref_array *deref_arr = nir_deref_array_create(b);
            if (base_type == GLSL_TYPE_ARRAY) {
               deref_arr->deref.type = glsl_get_array_element(tail->type);
            } else if (glsl_type_is_matrix(tail->type)) {
               deref_arr->deref.type = glsl_get_column_type(tail->type);
            } else {
               assert(glsl_type_is_vector(tail->type));
               deref_arr->deref.type = glsl_scalar_type(base_type);
            }

            if (idx_val->value_type == vtn_value_type_constant) {
               unsigned idx = idx_val->constant->value.u[0];
               deref_arr->deref_array_type = nir_deref_array_type_direct;
               deref_arr->base_offset = idx;
            } else {
               assert(idx_val->value_type == vtn_value_type_ssa);
               deref_arr->deref_array_type = nir_deref_array_type_indirect;
               deref_arr->base_offset = 0;
               deref_arr->indirect =
                  nir_src_for_ssa(vtn_ssa_value(b, w[1])->def);
            }
            tail->child = &deref_arr->deref;
            break;
         }

         case GLSL_TYPE_STRUCT: {
            assert(idx_val->value_type == vtn_value_type_constant);
            unsigned idx = idx_val->constant->value.u[0];
            nir_deref_struct *deref_struct = nir_deref_struct_create(b, idx);
            deref_struct->deref.type = glsl_get_struct_field(tail->type, idx);
            tail->child = &deref_struct->deref;
            break;
         }
         default:
            unreachable("Invalid type for deref");
         }
         tail = tail->child;
      }
      break;
   }

   case SpvOpCopyMemory: {
      nir_deref_var *dest = vtn_value(b, w[1], vtn_value_type_deref)->deref;
      nir_deref_var *src = vtn_value(b, w[2], vtn_value_type_deref)->deref;

      vtn_variable_copy(b, src, dest);
      break;
   }

   case SpvOpLoad: {
      nir_deref_var *src = vtn_value(b, w[3], vtn_value_type_deref)->deref;
      const struct glsl_type *src_type = nir_deref_tail(&src->deref)->type;

      if (glsl_get_base_type(src_type) == GLSL_TYPE_SAMPLER) {
         vtn_push_value(b, w[2], vtn_value_type_deref)->deref = src;
         return;
      }

      struct vtn_value *val = vtn_push_value(b, w[2], vtn_value_type_ssa);
      val->ssa = vtn_variable_load(b, src);
      break;
   }

   case SpvOpStore: {
      nir_deref_var *dest = vtn_value(b, w[1], vtn_value_type_deref)->deref;
      struct vtn_ssa_value *src = vtn_ssa_value(b, w[2]);
      vtn_variable_store(b, src, dest);
      break;
   }

   case SpvOpVariableArray:
   case SpvOpCopyMemorySized:
   case SpvOpArrayLength:
   case SpvOpImagePointer:
   default:
      unreachable("Unhandled opcode");
   }
}

static void
vtn_handle_function_call(struct vtn_builder *b, SpvOp opcode,
                         const uint32_t *w, unsigned count)
{
   unreachable("Unhandled opcode");
}

static nir_tex_src
vtn_tex_src(struct vtn_builder *b, unsigned index, nir_tex_src_type type)
{
   nir_tex_src src;
   src.src = nir_src_for_ssa(vtn_value(b, index, vtn_value_type_ssa)->ssa->def);
   src.src_type = type;
   return src;
}

static void
vtn_handle_texture(struct vtn_builder *b, SpvOp opcode,
                   const uint32_t *w, unsigned count)
{
   struct vtn_value *val = vtn_push_value(b, w[2], vtn_value_type_ssa);
   nir_deref_var *sampler = vtn_value(b, w[3], vtn_value_type_deref)->deref;

   nir_tex_src srcs[8]; /* 8 should be enough */
   nir_tex_src *p = srcs;

   unsigned coord_components = 0;
   switch (opcode) {
   case SpvOpTextureSample:
   case SpvOpTextureSampleDref:
   case SpvOpTextureSampleLod:
   case SpvOpTextureSampleProj:
   case SpvOpTextureSampleGrad:
   case SpvOpTextureSampleOffset:
   case SpvOpTextureSampleProjLod:
   case SpvOpTextureSampleProjGrad:
   case SpvOpTextureSampleLodOffset:
   case SpvOpTextureSampleProjOffset:
   case SpvOpTextureSampleGradOffset:
   case SpvOpTextureSampleProjLodOffset:
   case SpvOpTextureSampleProjGradOffset:
   case SpvOpTextureFetchTexelLod:
   case SpvOpTextureFetchTexelOffset:
   case SpvOpTextureFetchSample:
   case SpvOpTextureFetchTexel:
   case SpvOpTextureGather:
   case SpvOpTextureGatherOffset:
   case SpvOpTextureGatherOffsets:
   case SpvOpTextureQueryLod:
      /* All these types have the coordinate as their first real argument */
<<<<<<< HEAD
      coord_components = glsl_get_vector_elements(b->values[w[4]].type);
      p->src = nir_src_for_ssa(vtn_ssa_value(b, w[4]));
=======
      struct vtn_value *coord = vtn_value(b, w[4], vtn_value_type_ssa);
      coord_components = glsl_get_vector_elements(coord->type);
      p->src = nir_src_for_ssa(coord->ssa->def);
>>>>>>> dee4a94e
      p->src_type = nir_tex_src_coord;
      p++;
      break;
   default:
      break;
   }

   nir_texop texop;
   switch (opcode) {
   case SpvOpTextureSample:
      texop = nir_texop_tex;

      if (count == 6) {
         texop = nir_texop_txb;
         *p++ = vtn_tex_src(b, w[5], nir_tex_src_bias);
      }
      break;

   case SpvOpTextureSampleDref:
   case SpvOpTextureSampleLod:
   case SpvOpTextureSampleProj:
   case SpvOpTextureSampleGrad:
   case SpvOpTextureSampleOffset:
   case SpvOpTextureSampleProjLod:
   case SpvOpTextureSampleProjGrad:
   case SpvOpTextureSampleLodOffset:
   case SpvOpTextureSampleProjOffset:
   case SpvOpTextureSampleGradOffset:
   case SpvOpTextureSampleProjLodOffset:
   case SpvOpTextureSampleProjGradOffset:
   case SpvOpTextureFetchTexelLod:
   case SpvOpTextureFetchTexelOffset:
   case SpvOpTextureFetchSample:
   case SpvOpTextureFetchTexel:
   case SpvOpTextureGather:
   case SpvOpTextureGatherOffset:
   case SpvOpTextureGatherOffsets:
   case SpvOpTextureQuerySizeLod:
   case SpvOpTextureQuerySize:
   case SpvOpTextureQueryLod:
   case SpvOpTextureQueryLevels:
   case SpvOpTextureQuerySamples:
   default:
      unreachable("Unhandled opcode");
   }

   nir_tex_instr *instr = nir_tex_instr_create(b->shader, p - srcs);

   const struct glsl_type *sampler_type = nir_deref_tail(&sampler->deref)->type;
   instr->sampler_dim = glsl_get_sampler_dim(sampler_type);

   switch (glsl_get_sampler_result_type(sampler_type)) {
   case GLSL_TYPE_FLOAT:   instr->dest_type = nir_type_float;     break;
   case GLSL_TYPE_INT:     instr->dest_type = nir_type_int;       break;
   case GLSL_TYPE_UINT:    instr->dest_type = nir_type_unsigned;  break;
   case GLSL_TYPE_BOOL:    instr->dest_type = nir_type_bool;      break;
   default:
      unreachable("Invalid base type for sampler result");
   }

   instr->op = texop;
   memcpy(instr->src, srcs, instr->num_srcs * sizeof(*instr->src));
   instr->coord_components = coord_components;
   instr->is_array = glsl_sampler_type_is_array(sampler_type);
   instr->is_shadow = glsl_sampler_type_is_shadow(sampler_type);

   instr->sampler = nir_deref_as_var(nir_copy_deref(instr, &sampler->deref));

   nir_ssa_dest_init(&instr->instr, &instr->dest, 4, NULL);
   val->ssa->def = &instr->dest.ssa;
   val->ssa->type = val->type;

   nir_builder_instr_insert(&b->nb, &instr->instr);
}

static struct vtn_ssa_value *
vtn_create_ssa_value(struct vtn_builder *b, const struct glsl_type *type)
{
   struct vtn_ssa_value *val = rzalloc(b, struct vtn_ssa_value);
   val->type = type;
   
   if (!glsl_type_is_vector_or_scalar(type)) {
      unsigned elems = glsl_get_length(type);
      val->elems = ralloc_array(b, struct vtn_ssa_value *, elems);
      for (unsigned i = 0; i < elems; i++) {
         const struct glsl_type *child_type;

         switch (glsl_get_base_type(type)) {
         case GLSL_TYPE_INT:
         case GLSL_TYPE_UINT:
         case GLSL_TYPE_BOOL:
         case GLSL_TYPE_FLOAT:
         case GLSL_TYPE_DOUBLE:
            child_type = glsl_get_column_type(type);
            break;
         case GLSL_TYPE_ARRAY:
            child_type = glsl_get_array_element(type);
            break;
         case GLSL_TYPE_STRUCT:
            child_type = glsl_get_struct_field(type, i);
            break;
         default:
            unreachable("unkown base type");
         }

         val->elems[i] = vtn_create_ssa_value(b, child_type);
      }
   }

   return val;
}

static nir_alu_instr *
create_vec(void *mem_ctx, unsigned num_components)
{
   nir_op op;
   switch (num_components) {
   case 1: op = nir_op_fmov; break;
   case 2: op = nir_op_vec2; break;
   case 3: op = nir_op_vec3; break;
   case 4: op = nir_op_vec4; break;
   default: unreachable("bad vector size");
   }

   nir_alu_instr *vec = nir_alu_instr_create(mem_ctx, op);
   nir_ssa_dest_init(&vec->instr, &vec->dest.dest, num_components, NULL);

   return vec;
}

static struct vtn_ssa_value *
vtn_transpose(struct vtn_builder *b, struct vtn_ssa_value *src)
{
   if (src->transposed)
      return src->transposed;

   struct vtn_ssa_value *dest =
      vtn_create_ssa_value(b, glsl_transposed_type(src->type));

   for (unsigned i = 0; i < glsl_get_matrix_columns(dest->type); i++) {
      nir_alu_instr *vec = create_vec(b, glsl_get_matrix_columns(src->type));
      if (glsl_type_is_vector_or_scalar(src->type)) {
          vec->src[0].src = nir_src_for_ssa(src->def);
          vec->src[0].swizzle[0] = i;
      } else {
         for (unsigned j = 0; j < glsl_get_matrix_columns(src->type); j++) {
            vec->src[j].src = nir_src_for_ssa(src->elems[j]->def);
            vec->src[j].swizzle[0] = i;
         }
      }
      nir_builder_instr_insert(&b->nb, &vec->instr);
      dest->elems[i]->def = &vec->dest.dest.ssa;
   }

   dest->transposed = src;

   return dest;
}

/*
 * Normally, column vectors in SPIR-V correspond to a single NIR SSA
 * definition. But for matrix multiplies, we want to do one routine for
 * multiplying a matrix by a matrix and then pretend that vectors are matrices
 * with one column. So we "wrap" these things, and unwrap the result before we
 * send it off.
 */

static struct vtn_ssa_value *
vtn_wrap_matrix(struct vtn_builder *b, struct vtn_ssa_value *val)
{
   if (val == NULL)
      return NULL;

   if (glsl_type_is_matrix(val->type))
      return val;

   struct vtn_ssa_value *dest = rzalloc(b, struct vtn_ssa_value);
   dest->type = val->type;
   dest->elems = ralloc_array(b, struct vtn_ssa_value *, 1);
   dest->elems[0] = val;

   return dest;
}

static struct vtn_ssa_value *
vtn_unwrap_matrix(struct vtn_ssa_value *val)
{
   if (glsl_type_is_matrix(val->type))
         return val;

   return val->elems[0];
}

static struct vtn_ssa_value *
vtn_matrix_multiply(struct vtn_builder *b,
                    struct vtn_ssa_value *_src0, struct vtn_ssa_value *_src1)
{

   struct vtn_ssa_value *src0 = vtn_wrap_matrix(b, _src0);
   struct vtn_ssa_value *src1 = vtn_wrap_matrix(b, _src1);
   struct vtn_ssa_value *src0_transpose = vtn_wrap_matrix(b, _src0->transposed);
   struct vtn_ssa_value *src1_transpose = vtn_wrap_matrix(b, _src1->transposed);

   unsigned src0_rows = glsl_get_vector_elements(src0->type);
   unsigned src0_columns = glsl_get_matrix_columns(src0->type);
   unsigned src1_columns = glsl_get_matrix_columns(src1->type);

   struct vtn_ssa_value *dest =
      vtn_create_ssa_value(b, glsl_matrix_type(glsl_get_base_type(src0->type),
                                               src0_rows, src1_columns));

   dest = vtn_wrap_matrix(b, dest);

   bool transpose_result = false;
   if (src0_transpose && src1_transpose) {
      /* transpose(A) * transpose(B) = transpose(B * A) */
      src1 = src0_transpose;
      src0 = src1_transpose;
      src0_transpose = NULL;
      src1_transpose = NULL;
      transpose_result = true;
   }

   if (src0_transpose && !src1_transpose &&
       glsl_get_base_type(src0->type) == GLSL_TYPE_FLOAT) {
      /* We already have the rows of src0 and the columns of src1 available,
       * so we can just take the dot product of each row with each column to
       * get the result.
       */

      for (unsigned i = 0; i < src1_columns; i++) {
         nir_alu_instr *vec = create_vec(b, src0_rows);
         for (unsigned j = 0; j < src0_rows; j++) {
            vec->src[j].src =
               nir_src_for_ssa(nir_fdot(&b->nb, src0_transpose->elems[j]->def,
                                        src1->elems[i]->def));
         }

         nir_builder_instr_insert(&b->nb, &vec->instr);
         dest->elems[i]->def = &vec->dest.dest.ssa;
      }
   } else {
      /* We don't handle the case where src1 is transposed but not src0, since
       * the general case only uses individual components of src1 so the
       * optimizer should chew through the transpose we emitted for src1.
       */

      for (unsigned i = 0; i < src1_columns; i++) {
         /* dest[i] = sum(src0[j] * src1[i][j] for all j) */
         dest->elems[i]->def =
            nir_fmul(&b->nb, src0->elems[0]->def,
                     vtn_vector_extract(b, src1->elems[i]->def, 0));
         for (unsigned j = 1; j < src0_columns; j++) {
            dest->elems[i]->def =
               nir_fadd(&b->nb, dest->elems[i]->def,
                        nir_fmul(&b->nb, src0->elems[j]->def,
                                 vtn_vector_extract(b,
                                                    src1->elems[i]->def, j)));
         }
      }
   }
   
   dest = vtn_unwrap_matrix(dest);

   if (transpose_result)
      dest = vtn_transpose(b, dest);

   return dest;
}

static struct vtn_ssa_value *
vtn_mat_times_scalar(struct vtn_builder *b,
                     struct vtn_ssa_value *mat,
                     nir_ssa_def *scalar)
{
   struct vtn_ssa_value *dest = vtn_create_ssa_value(b, mat->type);
   for (unsigned i = 0; i < glsl_get_matrix_columns(mat->type); i++) {
      if (glsl_get_base_type(mat->type) == GLSL_TYPE_FLOAT)
         dest->elems[i]->def = nir_fmul(&b->nb, mat->elems[i]->def, scalar);
      else
         dest->elems[i]->def = nir_imul(&b->nb, mat->elems[i]->def, scalar);
   }

   return dest;
}

static void
vtn_handle_matrix_alu(struct vtn_builder *b, SpvOp opcode,
                      const uint32_t *w, unsigned count)
{
   struct vtn_value *val = vtn_push_value(b, w[2], vtn_value_type_ssa);
   val->type = vtn_value(b, w[1], vtn_value_type_type)->type;

   switch (opcode) {
   case SpvOpTranspose: {
      struct vtn_ssa_value *src = vtn_ssa_value(b, w[3]);
      val->ssa = vtn_transpose(b, src);
      break;
   }

   case SpvOpOuterProduct: {
      struct vtn_ssa_value *src0 = vtn_ssa_value(b, w[3]);
      struct vtn_ssa_value *src1 = vtn_ssa_value(b, w[4]);

      val->ssa = vtn_matrix_multiply(b, src0, vtn_transpose(b, src1));
      break;
   }

   case SpvOpMatrixTimesScalar: {
      struct vtn_ssa_value *mat = vtn_ssa_value(b, w[3]);
      struct vtn_ssa_value *scalar = vtn_ssa_value(b, w[4]);

      if (mat->transposed) {
         val->ssa = vtn_transpose(b, vtn_mat_times_scalar(b, mat->transposed,
                                                          scalar->def));
      } else {
         val->ssa = vtn_mat_times_scalar(b, mat, scalar->def);
      }
      break;
   }

   case SpvOpVectorTimesMatrix:
   case SpvOpMatrixTimesVector:
   case SpvOpMatrixTimesMatrix: {
      struct vtn_ssa_value *src0 = vtn_ssa_value(b, w[3]);
      struct vtn_ssa_value *src1 = vtn_ssa_value(b, w[4]);

      val->ssa = vtn_matrix_multiply(b, src0, src1);
      break;
   }

   default: unreachable("unknown matrix opcode");
   }
}

static void
vtn_handle_alu(struct vtn_builder *b, SpvOp opcode,
               const uint32_t *w, unsigned count)
{
   struct vtn_value *val = vtn_push_value(b, w[2], vtn_value_type_ssa);
   val->type = vtn_value(b, w[1], vtn_value_type_type)->type;
   val->ssa = vtn_create_ssa_value(b, val->type);

   /* Collect the various SSA sources */
   unsigned num_inputs = count - 3;
   nir_ssa_def *src[4];
   for (unsigned i = 0; i < num_inputs; i++)
      src[i] = vtn_ssa_value(b, w[i + 3])->def;

   /* Indicates that the first two arguments should be swapped.  This is
    * used for implementing greater-than and less-than-or-equal.
    */
   bool swap = false;

   nir_op op;
   switch (opcode) {
   /* Basic ALU operations */
   case SpvOpSNegate:               op = nir_op_ineg;    break;
   case SpvOpFNegate:               op = nir_op_fneg;    break;
   case SpvOpNot:                   op = nir_op_inot;    break;

   case SpvOpAny:
      switch (src[0]->num_components) {
      case 1:  op = nir_op_imov;    break;
      case 2:  op = nir_op_bany2;   break;
      case 3:  op = nir_op_bany3;   break;
      case 4:  op = nir_op_bany4;   break;
      }
      break;

   case SpvOpAll:
      switch (src[0]->num_components) {
      case 1:  op = nir_op_imov;    break;
      case 2:  op = nir_op_ball2;   break;
      case 3:  op = nir_op_ball3;   break;
      case 4:  op = nir_op_ball4;   break;
      }
      break;

   case SpvOpIAdd:                  op = nir_op_iadd;    break;
   case SpvOpFAdd:                  op = nir_op_fadd;    break;
   case SpvOpISub:                  op = nir_op_isub;    break;
   case SpvOpFSub:                  op = nir_op_fsub;    break;
   case SpvOpIMul:                  op = nir_op_imul;    break;
   case SpvOpFMul:                  op = nir_op_fmul;    break;
   case SpvOpUDiv:                  op = nir_op_udiv;    break;
   case SpvOpSDiv:                  op = nir_op_idiv;    break;
   case SpvOpFDiv:                  op = nir_op_fdiv;    break;
   case SpvOpUMod:                  op = nir_op_umod;    break;
   case SpvOpSMod:                  op = nir_op_umod;    break; /* FIXME? */
   case SpvOpFMod:                  op = nir_op_fmod;    break;

   case SpvOpDot:
      assert(src[0]->num_components == src[1]->num_components);
      switch (src[0]->num_components) {
      case 1:  op = nir_op_fmul;    break;
      case 2:  op = nir_op_fdot2;   break;
      case 3:  op = nir_op_fdot3;   break;
      case 4:  op = nir_op_fdot4;   break;
      }
      break;

   case SpvOpShiftRightLogical:     op = nir_op_ushr;    break;
   case SpvOpShiftRightArithmetic:  op = nir_op_ishr;    break;
   case SpvOpShiftLeftLogical:      op = nir_op_ishl;    break;
   case SpvOpLogicalOr:             op = nir_op_ior;     break;
   case SpvOpLogicalXor:            op = nir_op_ixor;    break;
   case SpvOpLogicalAnd:            op = nir_op_iand;    break;
   case SpvOpBitwiseOr:             op = nir_op_ior;     break;
   case SpvOpBitwiseXor:            op = nir_op_ixor;    break;
   case SpvOpBitwiseAnd:            op = nir_op_iand;    break;
   case SpvOpSelect:                op = nir_op_bcsel;   break;
   case SpvOpIEqual:                op = nir_op_ieq;     break;

   /* Comparisons: (TODO: How do we want to handled ordered/unordered?) */
   case SpvOpFOrdEqual:             op = nir_op_feq;     break;
   case SpvOpFUnordEqual:           op = nir_op_feq;     break;
   case SpvOpINotEqual:             op = nir_op_ine;     break;
   case SpvOpFOrdNotEqual:          op = nir_op_fne;     break;
   case SpvOpFUnordNotEqual:        op = nir_op_fne;     break;
   case SpvOpULessThan:             op = nir_op_ult;     break;
   case SpvOpSLessThan:             op = nir_op_ilt;     break;
   case SpvOpFOrdLessThan:          op = nir_op_flt;     break;
   case SpvOpFUnordLessThan:        op = nir_op_flt;     break;
   case SpvOpUGreaterThan:          op = nir_op_ult;  swap = true;   break;
   case SpvOpSGreaterThan:          op = nir_op_ilt;  swap = true;   break;
   case SpvOpFOrdGreaterThan:       op = nir_op_flt;  swap = true;   break;
   case SpvOpFUnordGreaterThan:     op = nir_op_flt;  swap = true;   break;
   case SpvOpULessThanEqual:        op = nir_op_uge;  swap = true;   break;
   case SpvOpSLessThanEqual:        op = nir_op_ige;  swap = true;   break;
   case SpvOpFOrdLessThanEqual:     op = nir_op_fge;  swap = true;   break;
   case SpvOpFUnordLessThanEqual:   op = nir_op_fge;  swap = true;   break;
   case SpvOpUGreaterThanEqual:     op = nir_op_uge;     break;
   case SpvOpSGreaterThanEqual:     op = nir_op_ige;     break;
   case SpvOpFOrdGreaterThanEqual:  op = nir_op_fge;     break;
   case SpvOpFUnordGreaterThanEqual:op = nir_op_fge;     break;

   /* Conversions: */
   case SpvOpConvertFToU:           op = nir_op_f2u;     break;
   case SpvOpConvertFToS:           op = nir_op_f2i;     break;
   case SpvOpConvertSToF:           op = nir_op_i2f;     break;
   case SpvOpConvertUToF:           op = nir_op_u2f;     break;
   case SpvOpBitcast:               op = nir_op_imov;    break;
   case SpvOpUConvert:
   case SpvOpSConvert:
      op = nir_op_imov; /* TODO: NIR is 32-bit only; these are no-ops. */
      break;
   case SpvOpFConvert:
      op = nir_op_fmov;
      break;

   /* Derivatives: */
   case SpvOpDPdx:         op = nir_op_fddx;          break;
   case SpvOpDPdy:         op = nir_op_fddy;          break;
   case SpvOpDPdxFine:     op = nir_op_fddx_fine;     break;
   case SpvOpDPdyFine:     op = nir_op_fddy_fine;     break;
   case SpvOpDPdxCoarse:   op = nir_op_fddx_coarse;   break;
   case SpvOpDPdyCoarse:   op = nir_op_fddy_coarse;   break;
   case SpvOpFwidth:
      val->ssa->def = nir_fadd(&b->nb,
                               nir_fabs(&b->nb, nir_fddx(&b->nb, src[0])),
                               nir_fabs(&b->nb, nir_fddx(&b->nb, src[1])));
      return;
   case SpvOpFwidthFine:
      val->ssa->def = nir_fadd(&b->nb,
                               nir_fabs(&b->nb, nir_fddx_fine(&b->nb, src[0])),
                               nir_fabs(&b->nb, nir_fddx_fine(&b->nb, src[1])));
      return;
   case SpvOpFwidthCoarse:
      val->ssa->def = nir_fadd(&b->nb,
                               nir_fabs(&b->nb, nir_fddx_coarse(&b->nb, src[0])),
                               nir_fabs(&b->nb, nir_fddx_coarse(&b->nb, src[1])));
      return;

   case SpvOpVectorTimesScalar:
      /* The builder will take care of splatting for us. */
      val->ssa->def = nir_fmul(&b->nb, src[0], src[1]);
      return;

   case SpvOpSRem:
   case SpvOpFRem:
      unreachable("No NIR equivalent");

   case SpvOpIsNan:
   case SpvOpIsInf:
   case SpvOpIsFinite:
   case SpvOpIsNormal:
   case SpvOpSignBitSet:
   case SpvOpLessOrGreater:
   case SpvOpOrdered:
   case SpvOpUnordered:
   default:
      unreachable("Unhandled opcode");
   }

   if (swap) {
      nir_ssa_def *tmp = src[0];
      src[0] = src[1];
      src[1] = tmp;
   }

   nir_alu_instr *instr = nir_alu_instr_create(b->shader, op);
   nir_ssa_dest_init(&instr->instr, &instr->dest.dest,
                     glsl_get_vector_elements(val->type), val->name);
   val->ssa->def = &instr->dest.dest.ssa;

   for (unsigned i = 0; i < nir_op_infos[op].num_inputs; i++)
      instr->src[i].src = nir_src_for_ssa(src[i]);

   nir_builder_instr_insert(&b->nb, &instr->instr);
}

static nir_ssa_def *
vtn_vector_extract(struct vtn_builder *b, nir_ssa_def *src, unsigned index)
{
   unsigned swiz[4] = { index };
   return nir_swizzle(&b->nb, src, swiz, 1, true);
}


static nir_ssa_def *
vtn_vector_insert(struct vtn_builder *b, nir_ssa_def *src, nir_ssa_def *insert,
                  unsigned index)
{
   nir_alu_instr *vec = create_vec(b->shader, src->num_components);

   for (unsigned i = 0; i < src->num_components; i++) {
      if (i == index) {
         vec->src[i].src = nir_src_for_ssa(insert);
      } else {
         vec->src[i].src = nir_src_for_ssa(src);
         vec->src[i].swizzle[0] = i;
      }
   }

   nir_builder_instr_insert(&b->nb, &vec->instr);

   return &vec->dest.dest.ssa;
}

static nir_ssa_def *
vtn_vector_extract_dynamic(struct vtn_builder *b, nir_ssa_def *src,
                           nir_ssa_def *index)
{
   nir_ssa_def *dest = vtn_vector_extract(b, src, 0);
   for (unsigned i = 1; i < src->num_components; i++)
      dest = nir_bcsel(&b->nb, nir_ieq(&b->nb, index, nir_imm_int(&b->nb, i)),
                       vtn_vector_extract(b, src, i), dest);

   return dest;
}

static nir_ssa_def *
vtn_vector_insert_dynamic(struct vtn_builder *b, nir_ssa_def *src,
                          nir_ssa_def *insert, nir_ssa_def *index)
{
   nir_ssa_def *dest = vtn_vector_insert(b, src, insert, 0);
   for (unsigned i = 1; i < src->num_components; i++)
      dest = nir_bcsel(&b->nb, nir_ieq(&b->nb, index, nir_imm_int(&b->nb, i)),
                       vtn_vector_insert(b, src, insert, i), dest);

   return dest;
}

static nir_ssa_def *
vtn_vector_shuffle(struct vtn_builder *b, unsigned num_components,
                   nir_ssa_def *src0, nir_ssa_def *src1,
                   const uint32_t *indices)
{
   nir_alu_instr *vec = create_vec(b->shader, num_components);

   nir_ssa_undef_instr *undef = nir_ssa_undef_instr_create(b->shader, 1);
   nir_builder_instr_insert(&b->nb, &undef->instr);

   for (unsigned i = 0; i < num_components; i++) {
      uint32_t index = indices[i];
      if (index == 0xffffffff) {
         vec->src[i].src = nir_src_for_ssa(&undef->def);
      } else if (index < src0->num_components) {
         vec->src[i].src = nir_src_for_ssa(src0);
         vec->src[i].swizzle[0] = index;
      } else {
         vec->src[i].src = nir_src_for_ssa(src1);
         vec->src[i].swizzle[0] = index - src0->num_components;
      }
   }

   nir_builder_instr_insert(&b->nb, &vec->instr);

   return &vec->dest.dest.ssa;
}

/*
 * Concatentates a number of vectors/scalars together to produce a vector
 */
static nir_ssa_def *
vtn_vector_construct(struct vtn_builder *b, unsigned num_components,
                     unsigned num_srcs, nir_ssa_def **srcs)
{
   nir_alu_instr *vec = create_vec(b->shader, num_components);

   unsigned dest_idx = 0;
   for (unsigned i = 0; i < num_srcs; i++) {
      nir_ssa_def *src = srcs[i];
      for (unsigned j = 0; j < src->num_components; j++) {
         vec->src[dest_idx].src = nir_src_for_ssa(src);
         vec->src[dest_idx].swizzle[0] = j;
         dest_idx++;
      }
   }

   nir_builder_instr_insert(&b->nb, &vec->instr);

   return &vec->dest.dest.ssa;
}

static struct vtn_ssa_value *
vtn_composite_copy(void *mem_ctx, struct vtn_ssa_value *src)
{
   struct vtn_ssa_value *dest = rzalloc(mem_ctx, struct vtn_ssa_value);
   dest->type = src->type;

   if (glsl_type_is_vector_or_scalar(src->type)) {
      dest->def = src->def;
   } else {
      unsigned elems = glsl_get_length(src->type);

      dest->elems = ralloc_array(mem_ctx, struct vtn_ssa_value *, elems);
      for (unsigned i = 0; i < elems; i++)
         dest->elems[i] = vtn_composite_copy(mem_ctx, src->elems[i]);
   }

   return dest;
}

static struct vtn_ssa_value *
vtn_composite_insert(struct vtn_builder *b, struct vtn_ssa_value *src,
                     struct vtn_ssa_value *insert, const uint32_t *indices,
                     unsigned num_indices)
{
   struct vtn_ssa_value *dest = vtn_composite_copy(b, src);

   struct vtn_ssa_value *cur = dest;
   unsigned i;
   for (i = 0; i < num_indices - 1; i++) {
      cur = cur->elems[indices[i]];
   }

   if (glsl_type_is_vector_or_scalar(cur->type)) {
      /* According to the SPIR-V spec, OpCompositeInsert may work down to
       * the component granularity. In that case, the last index will be
       * the index to insert the scalar into the vector.
       */

      cur->def = vtn_vector_insert(b, cur->def, insert->def, indices[i]);
   } else {
      cur->elems[indices[i]] = insert;
   }

   return dest;
}

static struct vtn_ssa_value *
vtn_composite_extract(struct vtn_builder *b, struct vtn_ssa_value *src,
                      const uint32_t *indices, unsigned num_indices)
{
   struct vtn_ssa_value *cur = src;
   for (unsigned i = 0; i < num_indices; i++) {
      if (glsl_type_is_vector_or_scalar(cur->type)) {
         assert(i == num_indices - 1);
         /* According to the SPIR-V spec, OpCompositeExtract may work down to
          * the component granularity. The last index will be the index of the
          * vector to extract.
          */

         struct vtn_ssa_value *ret = rzalloc(b, struct vtn_ssa_value);
         ret->type = glsl_scalar_type(glsl_get_base_type(cur->type));
         ret->def = vtn_vector_extract(b, cur->def, indices[i]);
         return ret;
      }
   }

   return cur;
}

static void
vtn_handle_composite(struct vtn_builder *b, SpvOp opcode,
                     const uint32_t *w, unsigned count)
{
   struct vtn_value *val = vtn_push_value(b, w[2], vtn_value_type_ssa);
   val->type = vtn_value(b, w[1], vtn_value_type_type)->type;

   switch (opcode) {
   case SpvOpVectorExtractDynamic:
      val->ssa->def = vtn_vector_extract_dynamic(b, vtn_ssa_value(b, w[3])->def,
                                                 vtn_ssa_value(b, w[4])->def);
      break;

   case SpvOpVectorInsertDynamic:
      val->ssa->def = vtn_vector_insert_dynamic(b, vtn_ssa_value(b, w[3])->def,
                                                vtn_ssa_value(b, w[4])->def,
                                                vtn_ssa_value(b, w[5])->def);
      break;

   case SpvOpVectorShuffle:
      val->ssa->def = vtn_vector_shuffle(b, glsl_get_vector_elements(val->type),
                                         vtn_ssa_value(b, w[3])->def,
                                         vtn_ssa_value(b, w[4])->def,
                                         w + 5);
      break;

   case SpvOpCompositeConstruct: {
      val->ssa = rzalloc(b, struct vtn_ssa_value);
      unsigned elems = count - 3;
      if (glsl_type_is_vector_or_scalar(val->type)) {
         nir_ssa_def *srcs[4];
         for (unsigned i = 0; i < elems; i++)
            srcs[i] = vtn_ssa_value(b, w[3 + i])->def;
         val->ssa->def =
            vtn_vector_construct(b, glsl_get_vector_elements(val->type),
                                 elems, srcs);
      } else {
         val->ssa->elems = ralloc_array(b, struct vtn_ssa_value *, elems);
         for (unsigned i = 0; i < elems; i++)
            val->ssa->elems[i] = vtn_ssa_value(b, w[3 + i]);
      }
      break;
   }
   case SpvOpCompositeExtract:
      val->ssa = vtn_composite_extract(b, vtn_ssa_value(b, w[3]),
                                       w + 4, count - 4);
      break;

   case SpvOpCompositeInsert:
      val->ssa = vtn_composite_insert(b, vtn_ssa_value(b, w[4]),
                                      vtn_ssa_value(b, w[3]),
                                      w + 5, count - 5);
      break;

   case SpvOpCopyObject:
      val->ssa = vtn_composite_copy(b, vtn_ssa_value(b, w[3]));
      break;

   default:
      unreachable("unknown composite operation");
   }

   val->ssa->type = val->type;
}

static void
vtn_phi_node_init(struct vtn_builder *b, struct vtn_ssa_value *val)
{
   if (glsl_type_is_vector_or_scalar(val->type)) {
      nir_phi_instr *phi = nir_phi_instr_create(b->shader);
      nir_ssa_dest_init(&phi->instr, &phi->dest,
                        glsl_get_vector_elements(val->type), NULL);
      exec_list_make_empty(&phi->srcs);
      nir_builder_instr_insert(&b->nb, &phi->instr);
      val->def = &phi->dest.ssa;
   } else {
      unsigned elems = glsl_get_length(val->type);
      for (unsigned i = 0; i < elems; i++)
         vtn_phi_node_init(b, val->elems[i]);
   }
}

static struct vtn_ssa_value *
vtn_phi_node_create(struct vtn_builder *b, const struct glsl_type *type)
{
   struct vtn_ssa_value *val = vtn_create_ssa_value(b, type);
   vtn_phi_node_init(b, val);
   return val;
}

static void
vtn_handle_phi_first_pass(struct vtn_builder *b, const uint32_t *w)
{
   struct vtn_value *val = vtn_push_value(b, w[2], vtn_value_type_ssa);
   val->type = vtn_value(b, w[1], vtn_value_type_type)->type;
   val->ssa = vtn_phi_node_create(b, val->type);
}

static void
vtn_phi_node_add_src(struct vtn_ssa_value *phi, const nir_block *pred,
                     struct vtn_ssa_value *val)
{
   assert(phi->type == val->type);
   if (glsl_type_is_vector_or_scalar(phi->type)) {
      nir_phi_instr *phi_instr = nir_instr_as_phi(phi->def->parent_instr);
      nir_phi_src *src = ralloc(phi_instr, nir_phi_src);
      src->pred = (nir_block *) pred;
      src->src = nir_src_for_ssa(val->def);
      exec_list_push_tail(&phi_instr->srcs, &src->node);
   } else {
      unsigned elems = glsl_get_length(phi->type);
      for (unsigned i = 0; i < elems; i++)
         vtn_phi_node_add_src(phi->elems[i], pred, val->elems[i]);
   }
}

static struct vtn_ssa_value *
vtn_get_phi_node_src(struct vtn_builder *b, nir_block *block,
                     const struct glsl_type *type, const uint32_t *w,
                     unsigned count)
{
   struct hash_entry *entry = _mesa_hash_table_search(b->block_table, block);
   if (entry) {
      struct vtn_block *spv_block = entry->data;
      for (unsigned off = 4; off < count; off += 2) {
         if (spv_block == vtn_value(b, w[off], vtn_value_type_block)->block) {
            return vtn_ssa_value(b, w[off - 1]);
         }
      }
   }

   nir_builder_insert_before_block(&b->nb, block);
   struct vtn_ssa_value *phi = vtn_phi_node_create(b, type);

   struct set_entry *entry2;
   set_foreach(block->predecessors, entry2) {
      nir_block *pred = (nir_block *) entry2->key;
      struct vtn_ssa_value *val = vtn_get_phi_node_src(b, pred, type, w,
                                                       count);
      vtn_phi_node_add_src(phi, pred, val);
   }

   return phi;
}

static bool
vtn_handle_phi_second_pass(struct vtn_builder *b, SpvOp opcode,
                           const uint32_t *w, unsigned count)
{
   if (opcode == SpvOpLabel) {
      b->block = vtn_value(b, w[1], vtn_value_type_block)->block;
      return true;
   }

   if (opcode != SpvOpPhi)
      return true;

   struct vtn_ssa_value *phi = vtn_value(b, w[2], vtn_value_type_ssa)->ssa;

   struct set_entry *entry;
   set_foreach(b->block->block->predecessors, entry) {
      nir_block *pred = (nir_block *) entry->key;

      struct vtn_ssa_value *val = vtn_get_phi_node_src(b, pred, phi->type, w,
                                                       count);
      vtn_phi_node_add_src(phi, pred, val);
   }

   return true;
}

static bool
vtn_handle_preamble_instruction(struct vtn_builder *b, SpvOp opcode,
                                const uint32_t *w, unsigned count)
{
   switch (opcode) {
   case SpvOpSource:
   case SpvOpSourceExtension:
   case SpvOpCompileFlag:
   case SpvOpExtension:
      /* Unhandled, but these are for debug so that's ok. */
      break;

   case SpvOpExtInstImport:
      vtn_handle_extension(b, opcode, w, count);
      break;

   case SpvOpMemoryModel:
      assert(w[1] == SpvAddressingModelLogical);
      assert(w[2] == SpvMemoryModelGLSL450);
      break;

   case SpvOpEntryPoint:
      assert(b->entry_point == NULL);
      b->entry_point = &b->values[w[2]];
      b->execution_model = w[1];
      break;

   case SpvOpExecutionMode:
      unreachable("Execution modes not yet implemented");
      break;

   case SpvOpString:
      vtn_push_value(b, w[1], vtn_value_type_string)->str =
         vtn_string_literal(b, &w[2], count - 2);
      break;

   case SpvOpName:
      b->values[w[1]].name = vtn_string_literal(b, &w[2], count - 2);
      break;

   case SpvOpMemberName:
      /* TODO */
      break;

   case SpvOpLine:
      break; /* Ignored for now */

   case SpvOpDecorationGroup:
   case SpvOpDecorate:
   case SpvOpMemberDecorate:
   case SpvOpGroupDecorate:
   case SpvOpGroupMemberDecorate:
      vtn_handle_decoration(b, opcode, w, count);
      break;

   case SpvOpTypeVoid:
   case SpvOpTypeBool:
   case SpvOpTypeInt:
   case SpvOpTypeFloat:
   case SpvOpTypeVector:
   case SpvOpTypeMatrix:
   case SpvOpTypeSampler:
   case SpvOpTypeArray:
   case SpvOpTypeRuntimeArray:
   case SpvOpTypeStruct:
   case SpvOpTypeOpaque:
   case SpvOpTypePointer:
   case SpvOpTypeFunction:
   case SpvOpTypeEvent:
   case SpvOpTypeDeviceEvent:
   case SpvOpTypeReserveId:
   case SpvOpTypeQueue:
   case SpvOpTypePipe:
      vtn_push_value(b, w[1], vtn_value_type_type)->type =
         vtn_handle_type(b, opcode, &w[2], count - 2);
      break;

   case SpvOpConstantTrue:
   case SpvOpConstantFalse:
   case SpvOpConstant:
   case SpvOpConstantComposite:
   case SpvOpConstantSampler:
   case SpvOpConstantNullPointer:
   case SpvOpConstantNullObject:
   case SpvOpSpecConstantTrue:
   case SpvOpSpecConstantFalse:
   case SpvOpSpecConstant:
   case SpvOpSpecConstantComposite:
      vtn_handle_constant(b, opcode, w, count);
      break;

   case SpvOpVariable:
      vtn_handle_variables(b, opcode, w, count);
      break;

   default:
      return false; /* End of preamble */
   }

   return true;
}

static bool
vtn_handle_first_cfg_pass_instruction(struct vtn_builder *b, SpvOp opcode,
                                      const uint32_t *w, unsigned count)
{
   switch (opcode) {
   case SpvOpFunction: {
      assert(b->func == NULL);
      b->func = rzalloc(b, struct vtn_function);

      const struct glsl_type *result_type =
         vtn_value(b, w[1], vtn_value_type_type)->type;
      struct vtn_value *val = vtn_push_value(b, w[2], vtn_value_type_function);
      const struct glsl_type *func_type =
         vtn_value(b, w[4], vtn_value_type_type)->type;

      assert(glsl_get_function_return_type(func_type) == result_type);

      nir_function *func =
         nir_function_create(b->shader, ralloc_strdup(b->shader, val->name));

      nir_function_overload *overload = nir_function_overload_create(func);
      overload->num_params = glsl_get_length(func_type);
      overload->params = ralloc_array(overload, nir_parameter,
                                      overload->num_params);
      for (unsigned i = 0; i < overload->num_params; i++) {
         const struct glsl_function_param *param =
            glsl_get_function_param(func_type, i);
         overload->params[i].type = param->type;
         if (param->in) {
            if (param->out) {
               overload->params[i].param_type = nir_parameter_inout;
            } else {
               overload->params[i].param_type = nir_parameter_in;
            }
         } else {
            if (param->out) {
               overload->params[i].param_type = nir_parameter_out;
            } else {
               assert(!"Parameter is neither in nor out");
            }
         }
      }
      b->func->overload = overload;
      break;
   }

   case SpvOpFunctionEnd:
      b->func->end = w;
      b->func = NULL;
      break;

   case SpvOpFunctionParameter:
      break; /* Does nothing */

   case SpvOpLabel: {
      assert(b->block == NULL);
      b->block = rzalloc(b, struct vtn_block);
      b->block->label = w;
      vtn_push_value(b, w[1], vtn_value_type_block)->block = b->block;

      if (b->func->start_block == NULL) {
         /* This is the first block encountered for this function.  In this
          * case, we set the start block and add it to the list of
          * implemented functions that we'll walk later.
          */
         b->func->start_block = b->block;
         exec_list_push_tail(&b->functions, &b->func->node);
      }
      break;
   }

   case SpvOpBranch:
   case SpvOpBranchConditional:
   case SpvOpSwitch:
   case SpvOpKill:
   case SpvOpReturn:
   case SpvOpReturnValue:
   case SpvOpUnreachable:
      assert(b->block);
      b->block->branch = w;
      b->block = NULL;
      break;

   case SpvOpSelectionMerge:
   case SpvOpLoopMerge:
      assert(b->block && b->block->merge_op == SpvOpNop);
      b->block->merge_op = opcode;
      b->block->merge_block_id = w[1];
      break;

   default:
      /* Continue on as per normal */
      return true;
   }

   return true;
}

static bool
vtn_handle_body_instruction(struct vtn_builder *b, SpvOp opcode,
                            const uint32_t *w, unsigned count)
{
   switch (opcode) {
   case SpvOpLabel: {
      struct vtn_block *block = vtn_value(b, w[1], vtn_value_type_block)->block;
      assert(block->block == NULL);

      struct exec_node *list_tail = exec_list_get_tail(b->nb.cf_node_list);
      nir_cf_node *tail_node = exec_node_data(nir_cf_node, list_tail, node);
      assert(tail_node->type == nir_cf_node_block);
      block->block = nir_cf_node_as_block(tail_node);
      break;
   }

   case SpvOpLoopMerge:
   case SpvOpSelectionMerge:
      /* This is handled by cfg pre-pass and walk_blocks */
      break;

   case SpvOpUndef:
      vtn_push_value(b, w[2], vtn_value_type_undef);
      break;

   case SpvOpExtInst:
      vtn_handle_extension(b, opcode, w, count);
      break;

   case SpvOpVariable:
   case SpvOpVariableArray:
   case SpvOpLoad:
   case SpvOpStore:
   case SpvOpCopyMemory:
   case SpvOpCopyMemorySized:
   case SpvOpAccessChain:
   case SpvOpInBoundsAccessChain:
   case SpvOpArrayLength:
   case SpvOpImagePointer:
      vtn_handle_variables(b, opcode, w, count);
      break;

   case SpvOpFunctionCall:
      vtn_handle_function_call(b, opcode, w, count);
      break;

   case SpvOpTextureSample:
   case SpvOpTextureSampleDref:
   case SpvOpTextureSampleLod:
   case SpvOpTextureSampleProj:
   case SpvOpTextureSampleGrad:
   case SpvOpTextureSampleOffset:
   case SpvOpTextureSampleProjLod:
   case SpvOpTextureSampleProjGrad:
   case SpvOpTextureSampleLodOffset:
   case SpvOpTextureSampleProjOffset:
   case SpvOpTextureSampleGradOffset:
   case SpvOpTextureSampleProjLodOffset:
   case SpvOpTextureSampleProjGradOffset:
   case SpvOpTextureFetchTexelLod:
   case SpvOpTextureFetchTexelOffset:
   case SpvOpTextureFetchSample:
   case SpvOpTextureFetchTexel:
   case SpvOpTextureGather:
   case SpvOpTextureGatherOffset:
   case SpvOpTextureGatherOffsets:
   case SpvOpTextureQuerySizeLod:
   case SpvOpTextureQuerySize:
   case SpvOpTextureQueryLod:
   case SpvOpTextureQueryLevels:
   case SpvOpTextureQuerySamples:
      vtn_handle_texture(b, opcode, w, count);
      break;

   case SpvOpSNegate:
   case SpvOpFNegate:
   case SpvOpNot:
   case SpvOpAny:
   case SpvOpAll:
   case SpvOpConvertFToU:
   case SpvOpConvertFToS:
   case SpvOpConvertSToF:
   case SpvOpConvertUToF:
   case SpvOpUConvert:
   case SpvOpSConvert:
   case SpvOpFConvert:
   case SpvOpConvertPtrToU:
   case SpvOpConvertUToPtr:
   case SpvOpPtrCastToGeneric:
   case SpvOpGenericCastToPtr:
   case SpvOpBitcast:
   case SpvOpIsNan:
   case SpvOpIsInf:
   case SpvOpIsFinite:
   case SpvOpIsNormal:
   case SpvOpSignBitSet:
   case SpvOpLessOrGreater:
   case SpvOpOrdered:
   case SpvOpUnordered:
   case SpvOpIAdd:
   case SpvOpFAdd:
   case SpvOpISub:
   case SpvOpFSub:
   case SpvOpIMul:
   case SpvOpFMul:
   case SpvOpUDiv:
   case SpvOpSDiv:
   case SpvOpFDiv:
   case SpvOpUMod:
   case SpvOpSRem:
   case SpvOpSMod:
   case SpvOpFRem:
   case SpvOpFMod:
   case SpvOpVectorTimesScalar:
   case SpvOpDot:
   case SpvOpShiftRightLogical:
   case SpvOpShiftRightArithmetic:
   case SpvOpShiftLeftLogical:
   case SpvOpLogicalOr:
   case SpvOpLogicalXor:
   case SpvOpLogicalAnd:
   case SpvOpBitwiseOr:
   case SpvOpBitwiseXor:
   case SpvOpBitwiseAnd:
   case SpvOpSelect:
   case SpvOpIEqual:
   case SpvOpFOrdEqual:
   case SpvOpFUnordEqual:
   case SpvOpINotEqual:
   case SpvOpFOrdNotEqual:
   case SpvOpFUnordNotEqual:
   case SpvOpULessThan:
   case SpvOpSLessThan:
   case SpvOpFOrdLessThan:
   case SpvOpFUnordLessThan:
   case SpvOpUGreaterThan:
   case SpvOpSGreaterThan:
   case SpvOpFOrdGreaterThan:
   case SpvOpFUnordGreaterThan:
   case SpvOpULessThanEqual:
   case SpvOpSLessThanEqual:
   case SpvOpFOrdLessThanEqual:
   case SpvOpFUnordLessThanEqual:
   case SpvOpUGreaterThanEqual:
   case SpvOpSGreaterThanEqual:
   case SpvOpFOrdGreaterThanEqual:
   case SpvOpFUnordGreaterThanEqual:
   case SpvOpDPdx:
   case SpvOpDPdy:
   case SpvOpFwidth:
   case SpvOpDPdxFine:
   case SpvOpDPdyFine:
   case SpvOpFwidthFine:
   case SpvOpDPdxCoarse:
   case SpvOpDPdyCoarse:
   case SpvOpFwidthCoarse:
      vtn_handle_alu(b, opcode, w, count);
      break;

   case SpvOpTranspose:
   case SpvOpOuterProduct:
   case SpvOpMatrixTimesScalar:
   case SpvOpVectorTimesMatrix:
   case SpvOpMatrixTimesVector:
   case SpvOpMatrixTimesMatrix:
      vtn_handle_matrix_alu(b, opcode, w, count);
      break;

   case SpvOpVectorExtractDynamic:
   case SpvOpVectorInsertDynamic:
   case SpvOpVectorShuffle:
   case SpvOpCompositeConstruct:
   case SpvOpCompositeExtract:
   case SpvOpCompositeInsert:
   case SpvOpCopyObject:
      vtn_handle_composite(b, opcode, w, count);
      break;

   case SpvOpPhi:
      vtn_handle_phi_first_pass(b, w);
      break;

   default:
      unreachable("Unhandled opcode");
   }

   return true;
}

static void
vtn_walk_blocks(struct vtn_builder *b, struct vtn_block *start,
                struct vtn_block *break_block, struct vtn_block *cont_block,
                struct vtn_block *end_block)
{
   struct vtn_block *block = start;
   while (block != end_block) {
      if (block->merge_op == SpvOpLoopMerge) {
         /* This is the jump into a loop. */
         struct vtn_block *new_cont_block = block;
         struct vtn_block *new_break_block =
            vtn_value(b, block->merge_block_id, vtn_value_type_block)->block;

         nir_loop *loop = nir_loop_create(b->shader);
         nir_cf_node_insert_end(b->nb.cf_node_list, &loop->cf_node);

         struct exec_list *old_list = b->nb.cf_node_list;

         /* Reset the merge_op to prerevent infinite recursion */
         block->merge_op = SpvOpNop;

         nir_builder_insert_after_cf_list(&b->nb, &loop->body);
         vtn_walk_blocks(b, block, new_break_block, new_cont_block, NULL);

         nir_builder_insert_after_cf_list(&b->nb, old_list);
         block = new_break_block;
         continue;
      }

      const uint32_t *w = block->branch;
      SpvOp branch_op = w[0] & SpvOpCodeMask;

      b->block = block;
      vtn_foreach_instruction(b, block->label, block->branch,
                              vtn_handle_body_instruction);

      nir_cf_node *cur_cf_node =
         exec_node_data(nir_cf_node, exec_list_get_tail(b->nb.cf_node_list),
                        node);
      nir_block *cur_block = nir_cf_node_as_block(cur_cf_node);
      _mesa_hash_table_insert(b->block_table, cur_block, block);

      switch (branch_op) {
      case SpvOpBranch: {
         struct vtn_block *branch_block =
            vtn_value(b, w[1], vtn_value_type_block)->block;

         if (branch_block == break_block) {
            nir_jump_instr *jump = nir_jump_instr_create(b->shader,
                                                         nir_jump_break);
            nir_builder_instr_insert(&b->nb, &jump->instr);

            return;
         } else if (branch_block == cont_block) {
            nir_jump_instr *jump = nir_jump_instr_create(b->shader,
                                                         nir_jump_continue);
            nir_builder_instr_insert(&b->nb, &jump->instr);

            return;
         } else if (branch_block == end_block) {
            /* We're branching to the merge block of an if, since for loops
             * and functions end_block == NULL, so we're done here.
             */
            return;
         } else {
            /* We're branching to another block, and according to the rules,
             * we can only branch to another block with one predecessor (so
             * we're the only one jumping to it) so we can just process it
             * next.
             */
            block = branch_block;
            continue;
         }
      }

      case SpvOpBranchConditional: {
         /* Gather up the branch blocks */
         struct vtn_block *then_block =
            vtn_value(b, w[2], vtn_value_type_block)->block;
         struct vtn_block *else_block =
            vtn_value(b, w[3], vtn_value_type_block)->block;

         nir_if *if_stmt = nir_if_create(b->shader);
         if_stmt->condition = nir_src_for_ssa(vtn_ssa_value(b, w[1])->def);
         nir_cf_node_insert_end(b->nb.cf_node_list, &if_stmt->cf_node);

         if (then_block == break_block) {
            nir_jump_instr *jump = nir_jump_instr_create(b->shader,
                                                         nir_jump_break);
            nir_instr_insert_after_cf_list(&if_stmt->then_list,
                                           &jump->instr);
            block = else_block;
         } else if (else_block == break_block) {
            nir_jump_instr *jump = nir_jump_instr_create(b->shader,
                                                         nir_jump_break);
            nir_instr_insert_after_cf_list(&if_stmt->else_list,
                                           &jump->instr);
            block = then_block;
         } else if (then_block == cont_block) {
            nir_jump_instr *jump = nir_jump_instr_create(b->shader,
                                                         nir_jump_continue);
            nir_instr_insert_after_cf_list(&if_stmt->then_list,
                                           &jump->instr);
            block = else_block;
         } else if (else_block == cont_block) {
            nir_jump_instr *jump = nir_jump_instr_create(b->shader,
                                                         nir_jump_continue);
            nir_instr_insert_after_cf_list(&if_stmt->else_list,
                                           &jump->instr);
            block = then_block;
         } else {
            /* According to the rules we're branching to two blocks that don't
             * have any other predecessors, so we can handle this as a
             * conventional if.
             */
            assert(block->merge_op == SpvOpSelectionMerge);
            struct vtn_block *merge_block =
               vtn_value(b, block->merge_block_id, vtn_value_type_block)->block;

            struct exec_list *old_list = b->nb.cf_node_list;

            nir_builder_insert_after_cf_list(&b->nb, &if_stmt->then_list);
            vtn_walk_blocks(b, then_block, break_block, cont_block, merge_block);

            nir_builder_insert_after_cf_list(&b->nb, &if_stmt->else_list);
            vtn_walk_blocks(b, else_block, break_block, cont_block, merge_block);

            nir_builder_insert_after_cf_list(&b->nb, old_list);
            block = merge_block;
            continue;
         }

         /* If we got here then we inserted a predicated break or continue
          * above and we need to handle the other case.  We already set
          * `block` above to indicate what block to visit after the
          * predicated break.
          */

         /* It's possible that the other branch is also a break/continue.
          * If it is, we handle that here.
          */
         if (block == break_block) {
            nir_jump_instr *jump = nir_jump_instr_create(b->shader,
                                                         nir_jump_break);
            nir_builder_instr_insert(&b->nb, &jump->instr);

            return;
         } else if (block == cont_block) {
            nir_jump_instr *jump = nir_jump_instr_create(b->shader,
                                                         nir_jump_continue);
            nir_builder_instr_insert(&b->nb, &jump->instr);

            return;
         }

         /* If we got here then there was a predicated break/continue but
          * the other half of the if has stuff in it.  `block` was already
          * set above so there is nothing left for us to do.
          */
         continue;
      }

      case SpvOpReturn: {
         nir_jump_instr *jump = nir_jump_instr_create(b->shader,
                                                      nir_jump_return);
         nir_builder_instr_insert(&b->nb, &jump->instr);
         return;
      }

      case SpvOpKill: {
         nir_intrinsic_instr *discard =
            nir_intrinsic_instr_create(b->shader, nir_intrinsic_discard);
         nir_builder_instr_insert(&b->nb, &discard->instr);
         return;
      }

      case SpvOpSwitch:
      case SpvOpReturnValue:
      case SpvOpUnreachable:
      default:
         unreachable("Unhandled opcode");
      }
   }
}

nir_shader *
spirv_to_nir(const uint32_t *words, size_t word_count,
             const nir_shader_compiler_options *options)
{
   const uint32_t *word_end = words + word_count;

   /* Handle the SPIR-V header (first 4 dwords)  */
   assert(word_count > 5);

   assert(words[0] == SpvMagicNumber);
   assert(words[1] == 99);
   /* words[2] == generator magic */
   unsigned value_id_bound = words[3];
   assert(words[4] == 0);

   words+= 5;

   nir_shader *shader = nir_shader_create(NULL, options);

   /* Initialize the stn_builder object */
   struct vtn_builder *b = rzalloc(NULL, struct vtn_builder);
   b->shader = shader;
   b->value_id_bound = value_id_bound;
   b->values = ralloc_array(b, struct vtn_value, value_id_bound);
   exec_list_make_empty(&b->functions);

   /* Handle all the preamble instructions */
   words = vtn_foreach_instruction(b, words, word_end,
                                   vtn_handle_preamble_instruction);

   /* Do a very quick CFG analysis pass */
   vtn_foreach_instruction(b, words, word_end,
                           vtn_handle_first_cfg_pass_instruction);

   foreach_list_typed(struct vtn_function, func, node, &b->functions) {
      b->impl = nir_function_impl_create(func->overload);
      b->const_table = _mesa_hash_table_create(b, _mesa_hash_pointer,
                                               _mesa_key_pointer_equal);
      b->block_table = _mesa_hash_table_create(b, _mesa_hash_pointer,
                                               _mesa_key_pointer_equal);
      nir_builder_init(&b->nb, b->impl);
      nir_builder_insert_after_cf_list(&b->nb, &b->impl->body);
      vtn_walk_blocks(b, func->start_block, NULL, NULL, NULL);
      vtn_foreach_instruction(b, func->start_block->label, func->end,
                              vtn_handle_phi_second_pass);
   }

   ralloc_free(b);

   return shader;
}<|MERGE_RESOLUTION|>--- conflicted
+++ resolved
@@ -1023,19 +1023,16 @@
    case SpvOpTextureGather:
    case SpvOpTextureGatherOffset:
    case SpvOpTextureGatherOffsets:
-   case SpvOpTextureQueryLod:
+   case SpvOpTextureQueryLod: {
       /* All these types have the coordinate as their first real argument */
-<<<<<<< HEAD
-      coord_components = glsl_get_vector_elements(b->values[w[4]].type);
-      p->src = nir_src_for_ssa(vtn_ssa_value(b, w[4]));
-=======
-      struct vtn_value *coord = vtn_value(b, w[4], vtn_value_type_ssa);
+      struct vtn_ssa_value *coord = vtn_ssa_value(b, w[4]);
       coord_components = glsl_get_vector_elements(coord->type);
-      p->src = nir_src_for_ssa(coord->ssa->def);
->>>>>>> dee4a94e
+      p->src = nir_src_for_ssa(coord->def);
       p->src_type = nir_tex_src_coord;
       p++;
       break;
+   }
+
    default:
       break;
    }
