/*
Copyright (C) The Weather Channel, Inc.  2002.
Copyright (C) 2004 Nicolai Haehnle.
All Rights Reserved.

The Weather Channel (TM) funded Tungsten Graphics to develop the
initial release of the Radeon 8500 driver under the XFree86 license.
This notice must be preserved.

Permission is hereby granted, free of charge, to any person obtaining
a copy of this software and associated documentation files (the
"Software"), to deal in the Software without restriction, including
without limitation the rights to use, copy, modify, merge, publish,
distribute, sublicense, and/or sell copies of the Software, and to
permit persons to whom the Software is furnished to do so, subject to
the following conditions:

The above copyright notice and this permission notice (including the
next paragraph) shall be included in all copies or substantial
portions of the Software.

THE SOFTWARE IS PROVIDED "AS IS", WITHOUT WARRANTY OF ANY KIND,
EXPRESS OR IMPLIED, INCLUDING BUT NOT LIMITED TO THE WARRANTIES OF
MERCHANTABILITY, FITNESS FOR A PARTICULAR PURPOSE AND NONINFRINGEMENT.
IN NO EVENT SHALL THE COPYRIGHT OWNER(S) AND/OR ITS SUPPLIERS BE
LIABLE FOR ANY CLAIM, DAMAGES OR OTHER LIABILITY, WHETHER IN AN ACTION
OF CONTRACT, TORT OR OTHERWISE, ARISING FROM, OUT OF OR IN CONNECTION
WITH THE SOFTWARE OR THE USE OR OTHER DEALINGS IN THE SOFTWARE.

**************************************************************************/

/**
 * \file
 *
 * \author Keith Whitwell <keith@tungstengraphics.com>
 *
 * \author Nicolai Haehnle <prefect_@gmx.net>
 */

#include <sched.h>
#include <errno.h>

#include "glheader.h"
#include "imports.h"
#include "macros.h"
#include "context.h"
#include "swrast/swrast.h"

#include "r300_context.h"
#include "radeon_ioctl.h"
#include "r300_ioctl.h"
#include "r300_cmdbuf.h"
#include "r300_state.h"
#include "r300_vertprog.h"
#include "radeon_reg.h"
#include "r300_emit.h"
#include "r300_fragprog.h"

#include "vblank.h"

#define CLEARBUFFER_COLOR	0x1
#define CLEARBUFFER_DEPTH	0x2
#define CLEARBUFFER_STENCIL	0x4

static void r300ClearBuffer(r300ContextPtr r300, int flags, int buffer)
{
	GLcontext *ctx = r300->radeon.glCtx;
	__DRIdrawablePrivate *dPriv = r300->radeon.dri.drawable;
	GLuint cboffset, cbpitch;
	drm_r300_cmd_header_t *cmd2;
	int cmd_reserved = 0;
	int cmd_written = 0;
	drm_radeon_cmd_header_t *cmd = NULL;
	r300ContextPtr rmesa = r300;

	if (RADEON_DEBUG & DEBUG_IOCTL)
		fprintf(stderr, "%s: %s buffer (%i,%i %ix%i)\n",
			__FUNCTION__, buffer ? "back" : "front",
			dPriv->x, dPriv->y, dPriv->w, dPriv->h);

	if (buffer) {
		cboffset = r300->radeon.radeonScreen->backOffset;
		cbpitch = r300->radeon.radeonScreen->backPitch;
	} else {
		cboffset = r300->radeon.radeonScreen->frontOffset;
		cbpitch = r300->radeon.radeonScreen->frontPitch;
	}

	cboffset += r300->radeon.radeonScreen->fbLocation;

	cp_wait(r300, R300_WAIT_3D | R300_WAIT_3D_CLEAN);
	end_3d(rmesa);

	R300_STATECHANGE(r300, cb);
	reg_start(R300_RB3D_COLOROFFSET0, 0);
	e32(cboffset);

	if (r300->radeon.radeonScreen->cpp == 4)
		cbpitch |= R300_COLOR_FORMAT_ARGB8888;
	else
		cbpitch |= R300_COLOR_FORMAT_RGB565;

	if (r300->radeon.sarea->tiling_enabled)
		cbpitch |= R300_COLOR_TILE_ENABLE;

	reg_start(R300_RB3D_COLORPITCH0, 0);
	e32(cbpitch);

	R300_STATECHANGE(r300, cmk);
	reg_start(RB3D_COLOR_CHANNEL_MASK, 0);

	if (flags & CLEARBUFFER_COLOR) {
		e32((ctx->Color.ColorMask[BCOMP] ? RB3D_COLOR_CHANNEL_MASK_BLUE_MASK0 : 0) |
		    (ctx->Color.ColorMask[GCOMP] ? RB3D_COLOR_CHANNEL_MASK_GREEN_MASK0 : 0) |
		    (ctx->Color.ColorMask[RCOMP] ? RB3D_COLOR_CHANNEL_MASK_RED_MASK0 : 0) |
		    (ctx->Color.ColorMask[ACOMP] ? RB3D_COLOR_CHANNEL_MASK_ALPHA_MASK0 : 0));
	} else {
		e32(0x0);
	}

	R300_STATECHANGE(r300, zs);
	reg_start(R300_ZB_CNTL, 2);

	{
		uint32_t t1, t2;

		t1 = 0x0;
		t2 = 0x0;

		if (flags & CLEARBUFFER_DEPTH) {
			t1 |= R300_Z_ENABLE | R300_Z_WRITE_ENABLE;
			t2 |=
			    (R300_ZS_ALWAYS << R300_Z_FUNC_SHIFT);
		}

		if (flags & CLEARBUFFER_STENCIL) {
			t1 |= R300_STENCIL_ENABLE;
			t2 |=
			    (R300_ZS_ALWAYS <<
			     R300_S_FRONT_FUNC_SHIFT) |
			    (R300_ZS_REPLACE <<
			     R300_S_FRONT_SFAIL_OP_SHIFT) |
			    (R300_ZS_REPLACE <<
			     R300_S_FRONT_ZPASS_OP_SHIFT) |
			    (R300_ZS_REPLACE <<
			     R300_S_FRONT_ZFAIL_OP_SHIFT);
		}

		e32(t1);
		e32(t2);
		e32(((ctx->Stencil.WriteMask[0] & R300_STENCILREF_MASK) << R300_STENCILWRITEMASK_SHIFT) |
		    (ctx->Stencil.Clear & R300_STENCILREF_MASK));
	}

	cmd2 = (drm_r300_cmd_header_t *) r300AllocCmdBuf(r300, 9, __FUNCTION__);
	cmd2[0].packet3.cmd_type = R300_CMD_PACKET3;
	cmd2[0].packet3.packet = R300_CMD_PACKET3_CLEAR;
	cmd2[1].u = r300PackFloat32(dPriv->w / 2.0);
	cmd2[2].u = r300PackFloat32(dPriv->h / 2.0);
	cmd2[3].u = r300PackFloat32(ctx->Depth.Clear);
	cmd2[4].u = r300PackFloat32(1.0);
	cmd2[5].u = r300PackFloat32(ctx->Color.ClearColor[0]);
	cmd2[6].u = r300PackFloat32(ctx->Color.ClearColor[1]);
	cmd2[7].u = r300PackFloat32(ctx->Color.ClearColor[2]);
	cmd2[8].u = r300PackFloat32(ctx->Color.ClearColor[3]);

	r300EmitCacheFlush(rmesa);
	cp_wait(rmesa, R300_WAIT_3D | R300_WAIT_3D_CLEAN);
}

static void r300EmitClearState(GLcontext * ctx)
{
	r300ContextPtr r300 = R300_CONTEXT(ctx);
	r300ContextPtr rmesa = r300;
	__DRIdrawablePrivate *dPriv = r300->radeon.dri.drawable;
	int i;
	int cmd_reserved = 0;
	int cmd_written = 0;
	drm_radeon_cmd_header_t *cmd = NULL;
	int has_tcl = 1;
	int is_r500 = 0;
	GLuint vap_cntl;

	if (!(r300->radeon.radeonScreen->chip_flags & RADEON_CHIPSET_TCL))
		has_tcl = 0;

        if (r300->radeon.radeonScreen->chip_family >= CHIP_FAMILY_RV515)
                is_r500 = 1;


	/* FIXME: the values written to R300_VAP_INPUT_ROUTE_0_0 and
	 * R300_VAP_INPUT_ROUTE_0_1 are in fact known, however, the values are
	 * quite complex; see the functions in r300_emit.c.
	 *
	 * I believe it would be a good idea to extend the functions in
	 * r300_emit.c so that they can be used to setup the default values for
	 * these registers, as well as the actual values used for rendering.
	 */
	R300_STATECHANGE(r300, vir[0]);
	reg_start(R300_VAP_PROG_STREAM_CNTL_0, 0);
	if (!has_tcl)
	    e32(((((0 << R300_DST_VEC_LOC_SHIFT) | R300_DATA_TYPE_FLOAT_4) << R300_DATA_TYPE_0_SHIFT) |
		 ((R300_LAST_VEC | (2 << R300_DST_VEC_LOC_SHIFT) | R300_DATA_TYPE_FLOAT_4) << R300_DATA_TYPE_1_SHIFT)));
	else
	    e32(((((0 << R300_DST_VEC_LOC_SHIFT) | R300_DATA_TYPE_FLOAT_4) << R300_DATA_TYPE_0_SHIFT) |
		 ((R300_LAST_VEC | (1 << R300_DST_VEC_LOC_SHIFT) | R300_DATA_TYPE_FLOAT_4) << R300_DATA_TYPE_1_SHIFT)));

	/* disable fog */
	R300_STATECHANGE(r300, fogs);
	reg_start(R300_FG_FOG_BLEND, 0);
	e32(0x0);

	R300_STATECHANGE(r300, vir[1]);
	reg_start(R300_VAP_PROG_STREAM_CNTL_EXT_0, 0);
	e32(((((R300_SWIZZLE_SELECT_X << R300_SWIZZLE_SELECT_X_SHIFT) |
	       (R300_SWIZZLE_SELECT_Y << R300_SWIZZLE_SELECT_Y_SHIFT) |
	       (R300_SWIZZLE_SELECT_Z << R300_SWIZZLE_SELECT_Z_SHIFT) |
	       (R300_SWIZZLE_SELECT_W << R300_SWIZZLE_SELECT_W_SHIFT) |
	       ((R300_WRITE_ENA_X | R300_WRITE_ENA_Y | R300_WRITE_ENA_Z | R300_WRITE_ENA_W) << R300_WRITE_ENA_SHIFT))
	      << R300_SWIZZLE0_SHIFT) |
	     (((R300_SWIZZLE_SELECT_X << R300_SWIZZLE_SELECT_X_SHIFT) |
	       (R300_SWIZZLE_SELECT_Y << R300_SWIZZLE_SELECT_Y_SHIFT) |
	       (R300_SWIZZLE_SELECT_Z << R300_SWIZZLE_SELECT_Z_SHIFT) |
	       (R300_SWIZZLE_SELECT_W << R300_SWIZZLE_SELECT_W_SHIFT) |
	       ((R300_WRITE_ENA_X | R300_WRITE_ENA_Y | R300_WRITE_ENA_Z | R300_WRITE_ENA_W) << R300_WRITE_ENA_SHIFT))
	      << R300_SWIZZLE1_SHIFT)));

	/* R300_VAP_INPUT_CNTL_0, R300_VAP_INPUT_CNTL_1 */
	R300_STATECHANGE(r300, vic);
	reg_start(R300_VAP_VTX_STATE_CNTL, 1);
	e32((R300_SEL_USER_COLOR_0 << R300_COLOR_0_ASSEMBLY_SHIFT));
	e32(R300_INPUT_CNTL_POS | R300_INPUT_CNTL_COLOR | R300_INPUT_CNTL_TC0);

	R300_STATECHANGE(r300, vte);
	/* comes from fglrx startup of clear */
	reg_start(R300_SE_VTE_CNTL, 1);
	e32(R300_VTX_W0_FMT | R300_VPORT_X_SCALE_ENA |
	    R300_VPORT_X_OFFSET_ENA | R300_VPORT_Y_SCALE_ENA |
	    R300_VPORT_Y_OFFSET_ENA | R300_VPORT_Z_SCALE_ENA |
	    R300_VPORT_Z_OFFSET_ENA);
	e32(0x8);

	reg_start(R300_VAP_PSC_SGN_NORM_CNTL, 0);
	e32(0xaaaaaaaa);

	R300_STATECHANGE(r300, vof);
	reg_start(R300_VAP_OUTPUT_VTX_FMT_0, 1);
	e32(R300_VAP_OUTPUT_VTX_FMT_0__POS_PRESENT |
	    R300_VAP_OUTPUT_VTX_FMT_0__COLOR_0_PRESENT);
	e32(0x0);		/* no textures */

	R300_STATECHANGE(r300, txe);
	reg_start(R300_TX_ENABLE, 0);
	e32(0x0);

	R300_STATECHANGE(r300, vpt);
	reg_start(R300_SE_VPORT_XSCALE, 5);
	efloat(1.0);
	efloat(dPriv->x);
	efloat(1.0);
	efloat(dPriv->y);
	efloat(1.0);
	efloat(0.0);

	R300_STATECHANGE(r300, at);
	reg_start(R300_FG_ALPHA_FUNC, 0);
	e32(0x0);

	R300_STATECHANGE(r300, bld);
	reg_start(R300_RB3D_CBLEND, 1);
	e32(0x0);
	e32(0x0);

<<<<<<< HEAD
	R300_STATECHANGE(r300, vap_clip_cntl);
	reg_start(R300_VAP_CLIP_CNTL, 0);
	e32(R300_221C_CLEAR);
=======
	if (has_tcl) {
	    R300_STATECHANGE(r300, vap_clip_cntl);
	    reg_start(R300_VAP_CLIP_CNTL, 0);
	    e32(R300_PS_UCP_MODE_CLIP_AS_TRIFAN | R300_CLIP_DISABLE);
        }
>>>>>>> d3f7b463

	R300_STATECHANGE(r300, ps);
	reg_start(R300_GA_POINT_SIZE, 0);
	e32(((dPriv->w * 6) << R300_POINTSIZE_X_SHIFT) |
	    ((dPriv->h * 6) << R300_POINTSIZE_Y_SHIFT));

	if (!is_r500) {
		R300_STATECHANGE(r300, ri);
		reg_start(R300_RS_IP_0, 7);
		for (i = 0; i < 8; ++i) {
			e32(R300_RS_SEL_T(1) | R300_RS_SEL_R(2) | R300_RS_SEL_Q(3));
		}

		R300_STATECHANGE(r300, rc);
		/* The second constant is needed to get glxgears display anything .. */
		reg_start(R300_RS_COUNT, 1);
		e32((1 << R300_IC_COUNT_SHIFT) | R300_HIRES_EN);
		e32(0x0);

		R300_STATECHANGE(r300, rr);
		reg_start(R300_RS_INST_0, 0);
		e32(R300_RS_INST_COL_CN_WRITE);
	} else {
		R300_STATECHANGE(r300, ri);
		reg_start(R500_RS_IP_0, 7);
		for (i = 0; i < 8; ++i) {
			e32((R500_RS_IP_PTR_K0 << R500_RS_IP_TEX_PTR_S_SHIFT) |
			    (R500_RS_IP_PTR_K0 << R500_RS_IP_TEX_PTR_T_SHIFT) |
			    (R500_RS_IP_PTR_K0 << R500_RS_IP_TEX_PTR_R_SHIFT) |
			    (R500_RS_IP_PTR_K1 << R500_RS_IP_TEX_PTR_Q_SHIFT));
		}

		R300_STATECHANGE(r300, rc);
		/* The second constant is needed to get glxgears display anything .. */
		reg_start(R300_RS_COUNT, 1);
		e32((1 << R300_IC_COUNT_SHIFT) | R300_HIRES_EN);
		e32(0x0);

		R300_STATECHANGE(r300, rr);
		reg_start(R500_RS_INST_0, 0);
		e32(R500_RS_INST_COL_CN_WRITE);

	}

	if (!is_r500) {
		R300_STATECHANGE(r300, fp);
		reg_start(R300_US_CONFIG, 2);
		e32(0x0);
		e32(0x0);
		e32(0x0);
		reg_start(R300_US_CODE_ADDR_0, 3);
		e32(0x0);
		e32(0x0);
		e32(0x0);
		e32(R300_RGBA_OUT);

		R300_STATECHANGE(r300, fpi[0]);
		R300_STATECHANGE(r300, fpi[1]);
		R300_STATECHANGE(r300, fpi[2]);
		R300_STATECHANGE(r300, fpi[3]);

		reg_start(R300_US_ALU_RGB_INST_0, 0);
		e32(FP_INSTRC(MAD, FP_ARGC(SRC0C_XYZ), FP_ARGC(ONE), FP_ARGC(ZERO)));

		reg_start(R300_US_ALU_RGB_ADDR_0, 0);
		e32(FP_SELC(0, NO, XYZ, FP_TMP(0), 0, 0));

		reg_start(R300_US_ALU_ALPHA_INST_0, 0);
		e32(FP_INSTRA(MAD, FP_ARGA(SRC0A), FP_ARGA(ONE), FP_ARGA(ZERO)));

		reg_start(R300_US_ALU_ALPHA_ADDR_0, 0);
		e32(FP_SELA(0, NO, W, FP_TMP(0), 0, 0));
	} else {
 		R300_STATECHANGE(r300, fp);
 		reg_start(R500_US_CONFIG, 1);
 		e32(R500_ZERO_TIMES_ANYTHING_EQUALS_ZERO);
 		e32(0x0);
 		reg_start(R500_US_CODE_ADDR, 2);
 		e32(R500_US_CODE_START_ADDR(0) | R500_US_CODE_END_ADDR(1));
 		e32(R500_US_CODE_RANGE_ADDR(0) | R500_US_CODE_RANGE_SIZE(1));
 		e32(R500_US_CODE_OFFSET_ADDR(0));

		R300_STATECHANGE(r300, r500fp);
		r500fp_start_fragment(0, 6);

		e32(R500_INST_TYPE_OUT |
		    R500_INST_TEX_SEM_WAIT |
		    R500_INST_LAST |
		    R500_INST_RGB_OMASK_R |
		    R500_INST_RGB_OMASK_G |
		    R500_INST_RGB_OMASK_B |
		    R500_INST_ALPHA_OMASK |
		    R500_INST_RGB_CLAMP |
		    R500_INST_ALPHA_CLAMP);

		e32(R500_RGB_ADDR0(0) |
		    R500_RGB_ADDR1(0) |
		    R500_RGB_ADDR1_CONST |
		    R500_RGB_ADDR2(0) |
		    R500_RGB_ADDR2_CONST);

		e32(R500_ALPHA_ADDR0(0) |
		    R500_ALPHA_ADDR1(0) |
		    R500_ALPHA_ADDR1_CONST |
		    R500_ALPHA_ADDR2(0) |
		    R500_ALPHA_ADDR2_CONST);

		e32(R500_ALU_RGB_SEL_A_SRC0 |
		    R500_ALU_RGB_R_SWIZ_A_R |
		    R500_ALU_RGB_G_SWIZ_A_G |
		    R500_ALU_RGB_B_SWIZ_A_B |
		    R500_ALU_RGB_SEL_B_SRC0 |
		    R500_ALU_RGB_R_SWIZ_B_R |
		    R500_ALU_RGB_B_SWIZ_B_G |
		    R500_ALU_RGB_G_SWIZ_B_B);

		e32(R500_ALPHA_OP_CMP |
		    R500_ALPHA_SWIZ_A_A |
		    R500_ALPHA_SWIZ_B_A);

		e32(R500_ALU_RGBA_OP_CMP |
		    R500_ALU_RGBA_R_SWIZ_0 |
		    R500_ALU_RGBA_G_SWIZ_0 |
		    R500_ALU_RGBA_B_SWIZ_0 |
		    R500_ALU_RGBA_A_SWIZ_0);
	}

	reg_start(R300_VAP_PVS_STATE_FLUSH_REG, 0);
	e32(0x00000000);
	if (has_tcl) {
	    vap_cntl = ((10 << R300_PVS_NUM_SLOTS_SHIFT) |
			(5 << R300_PVS_NUM_CNTLRS_SHIFT) |
			(12 << R300_VF_MAX_VTX_NUM_SHIFT));
	    if (r300->radeon.radeonScreen->chip_family >= CHIP_FAMILY_RV515)
		vap_cntl |= R500_TCL_STATE_OPTIMIZATION;
	} else
	    vap_cntl = ((10 << R300_PVS_NUM_SLOTS_SHIFT) |
			(5 << R300_PVS_NUM_CNTLRS_SHIFT) |
			(5 << R300_VF_MAX_VTX_NUM_SHIFT));

	if (r300->radeon.radeonScreen->chip_family == CHIP_FAMILY_RV515)
	    vap_cntl |= (2 << R300_PVS_NUM_FPUS_SHIFT);
	else if ((r300->radeon.radeonScreen->chip_family == CHIP_FAMILY_RV530) ||
		 (r300->radeon.radeonScreen->chip_family == CHIP_FAMILY_RV560))
	    vap_cntl |= (5 << R300_PVS_NUM_FPUS_SHIFT);
	else if (r300->radeon.radeonScreen->chip_family == CHIP_FAMILY_R420)
	    vap_cntl |= (6 << R300_PVS_NUM_FPUS_SHIFT);
	else if ((r300->radeon.radeonScreen->chip_family == CHIP_FAMILY_R520) ||
		 (r300->radeon.radeonScreen->chip_family == CHIP_FAMILY_R580) ||
		 (r300->radeon.radeonScreen->chip_family == CHIP_FAMILY_RV570))
	    vap_cntl |= (8 << R300_PVS_NUM_FPUS_SHIFT);
	else
	    vap_cntl |= (4 << R300_PVS_NUM_FPUS_SHIFT);

	R300_STATECHANGE(rmesa, vap_cntl);
	reg_start(R300_VAP_CNTL, 0);
	e32(vap_cntl);

	if (has_tcl) {
		R300_STATECHANGE(r300, pvs);
		reg_start(R300_VAP_PVS_CODE_CNTL_0, 2);

		e32((0 << R300_PVS_FIRST_INST_SHIFT) |
		    (0 << R300_PVS_XYZW_VALID_INST_SHIFT) |
		    (1 << R300_PVS_LAST_INST_SHIFT));
		e32((0 << R300_PVS_CONST_BASE_OFFSET_SHIFT) |
		    (0 << R300_PVS_MAX_CONST_ADDR_SHIFT));
		e32(1 << R300_PVS_LAST_VTX_SRC_INST_SHIFT);

		R300_STATECHANGE(r300, vpi);
		vsf_start_fragment(0x0, 8);

		e32(PVS_OP_DST_OPERAND(VE_ADD, GL_FALSE, GL_FALSE, 0, 0xf, PVS_DST_REG_OUT));
		e32(PVS_SRC_OPERAND(0, PVS_SRC_SELECT_X, PVS_SRC_SELECT_Y, PVS_SRC_SELECT_Z, PVS_SRC_SELECT_W, PVS_SRC_REG_INPUT, VSF_FLAG_NONE));
		e32(PVS_SRC_OPERAND(0, PVS_SRC_SELECT_FORCE_0, PVS_SRC_SELECT_FORCE_0, PVS_SRC_SELECT_FORCE_0, PVS_SRC_SELECT_FORCE_0, PVS_SRC_REG_INPUT, VSF_FLAG_NONE));
		e32(0x0);

		e32(PVS_OP_DST_OPERAND(VE_ADD, GL_FALSE, GL_FALSE, 1, 0xf, PVS_DST_REG_OUT));
		e32(PVS_SRC_OPERAND(1, PVS_SRC_SELECT_X, PVS_SRC_SELECT_Y, PVS_SRC_SELECT_Z, PVS_SRC_SELECT_W, PVS_SRC_REG_INPUT, VSF_FLAG_NONE));
		e32(PVS_SRC_OPERAND(1, PVS_SRC_SELECT_FORCE_0, PVS_SRC_SELECT_FORCE_0, PVS_SRC_SELECT_FORCE_0, PVS_SRC_SELECT_FORCE_0, PVS_SRC_REG_INPUT, VSF_FLAG_NONE));
		e32(0x0);
	}
}

/**
 * Buffer clear
 */
static void r300Clear(GLcontext * ctx, GLbitfield mask)
{
	r300ContextPtr r300 = R300_CONTEXT(ctx);
	__DRIdrawablePrivate *dPriv = r300->radeon.dri.drawable;
	int flags = 0;
	int bits = 0;
	int swapped;

	if (RADEON_DEBUG & DEBUG_IOCTL)
		fprintf(stderr, "r300Clear\n");

	{
		LOCK_HARDWARE(&r300->radeon);
		UNLOCK_HARDWARE(&r300->radeon);
		if (dPriv->numClipRects == 0)
			return;
	}

	if (mask & BUFFER_BIT_FRONT_LEFT) {
		flags |= BUFFER_BIT_FRONT_LEFT;
		mask &= ~BUFFER_BIT_FRONT_LEFT;
	}

	if (mask & BUFFER_BIT_BACK_LEFT) {
		flags |= BUFFER_BIT_BACK_LEFT;
		mask &= ~BUFFER_BIT_BACK_LEFT;
	}

	if (mask & BUFFER_BIT_DEPTH) {
		bits |= CLEARBUFFER_DEPTH;
		mask &= ~BUFFER_BIT_DEPTH;
	}

	if ((mask & BUFFER_BIT_STENCIL) && r300->state.stencil.hw_stencil) {
		bits |= CLEARBUFFER_STENCIL;
		mask &= ~BUFFER_BIT_STENCIL;
	}

	if (mask) {
		if (RADEON_DEBUG & DEBUG_FALLBACKS)
			fprintf(stderr, "%s: swrast clear, mask: %x\n",
				__FUNCTION__, mask);
		_swrast_Clear(ctx, mask);
	}

	swapped = r300->radeon.sarea->pfCurrentPage == 1;

	/* Make sure it fits there. */
	r300EnsureCmdBufSpace(r300, 421 * 3, __FUNCTION__);
	if (flags || bits)
		r300EmitClearState(ctx);

	if (flags & BUFFER_BIT_FRONT_LEFT) {
		r300ClearBuffer(r300, bits | CLEARBUFFER_COLOR, swapped);
		bits = 0;
	}

	if (flags & BUFFER_BIT_BACK_LEFT) {
		r300ClearBuffer(r300, bits | CLEARBUFFER_COLOR, swapped ^ 1);
		bits = 0;
	}

	if (bits)
		r300ClearBuffer(r300, bits, 0);

}

void r300Flush(GLcontext * ctx)
{
	r300ContextPtr rmesa = R300_CONTEXT(ctx);

	if (RADEON_DEBUG & DEBUG_IOCTL)
		fprintf(stderr, "%s\n", __FUNCTION__);

	if (rmesa->dma.flush)
		rmesa->dma.flush( rmesa );

	if (rmesa->cmdbuf.count_used > rmesa->cmdbuf.count_reemit)
		r300FlushCmdBuf(rmesa, __FUNCTION__);
}

#ifdef USER_BUFFERS
#include "r300_mem.h"

void r300RefillCurrentDmaRegion(r300ContextPtr rmesa, int size)
{
	struct r300_dma_buffer *dmabuf;
	size = MAX2(size, RADEON_BUFFER_SIZE * 16);

	if (RADEON_DEBUG & (DEBUG_IOCTL | DEBUG_DMA))
		fprintf(stderr, "%s\n", __FUNCTION__);

	if (rmesa->dma.flush) {
		rmesa->dma.flush(rmesa);
	}

	if (rmesa->dma.current.buf) {
#ifdef USER_BUFFERS
		r300_mem_use(rmesa, rmesa->dma.current.buf->id);
#endif
		r300ReleaseDmaRegion(rmesa, &rmesa->dma.current, __FUNCTION__);
	}
	if (rmesa->dma.nr_released_bufs > 4)
		r300FlushCmdBuf(rmesa, __FUNCTION__);

	dmabuf = CALLOC_STRUCT(r300_dma_buffer);
	dmabuf->buf = (void *)1;	/* hack */
	dmabuf->refcount = 1;

	dmabuf->id = r300_mem_alloc(rmesa, 4, size);
	if (dmabuf->id == 0) {
		LOCK_HARDWARE(&rmesa->radeon);	/* no need to validate */

		r300FlushCmdBufLocked(rmesa, __FUNCTION__);
		radeonWaitForIdleLocked(&rmesa->radeon);

		dmabuf->id = r300_mem_alloc(rmesa, 4, size);

		UNLOCK_HARDWARE(&rmesa->radeon);

		if (dmabuf->id == 0) {
			fprintf(stderr,
				"Error: Could not get dma buffer... exiting\n");
			_mesa_exit(-1);
		}
	}

	rmesa->dma.current.buf = dmabuf;
	rmesa->dma.current.address = r300_mem_ptr(rmesa, dmabuf->id);
	rmesa->dma.current.end = size;
	rmesa->dma.current.start = 0;
	rmesa->dma.current.ptr = 0;
}

void r300ReleaseDmaRegion(r300ContextPtr rmesa,
			  struct r300_dma_region *region, const char *caller)
{
	if (RADEON_DEBUG & DEBUG_IOCTL)
		fprintf(stderr, "%s from %s\n", __FUNCTION__, caller);

	if (!region->buf)
		return;

	if (rmesa->dma.flush)
		rmesa->dma.flush(rmesa);

	if (--region->buf->refcount == 0) {
		r300_mem_free(rmesa, region->buf->id);
		FREE(region->buf);
		rmesa->dma.nr_released_bufs++;
	}

	region->buf = 0;
	region->start = 0;
}

/* Allocates a region from rmesa->dma.current.  If there isn't enough
 * space in current, grab a new buffer (and discard what was left of current)
 */
void r300AllocDmaRegion(r300ContextPtr rmesa,
			struct r300_dma_region *region,
			int bytes, int alignment)
{
	if (RADEON_DEBUG & DEBUG_IOCTL)
		fprintf(stderr, "%s %d\n", __FUNCTION__, bytes);

	if (rmesa->dma.flush)
		rmesa->dma.flush(rmesa);

	if (region->buf)
		r300ReleaseDmaRegion(rmesa, region, __FUNCTION__);

	alignment--;
	rmesa->dma.current.start = rmesa->dma.current.ptr =
	    (rmesa->dma.current.ptr + alignment) & ~alignment;

	if (rmesa->dma.current.ptr + bytes > rmesa->dma.current.end)
		r300RefillCurrentDmaRegion(rmesa, (bytes + 0x7) & ~0x7);

	region->start = rmesa->dma.current.start;
	region->ptr = rmesa->dma.current.start;
	region->end = rmesa->dma.current.start + bytes;
	region->address = rmesa->dma.current.address;
	region->buf = rmesa->dma.current.buf;
	region->buf->refcount++;

	rmesa->dma.current.ptr += bytes;	/* bug - if alignment > 7 */
	rmesa->dma.current.start =
	    rmesa->dma.current.ptr = (rmesa->dma.current.ptr + 0x7) & ~0x7;

	assert(rmesa->dma.current.ptr <= rmesa->dma.current.end);
}

#else
static void r300RefillCurrentDmaRegion(r300ContextPtr rmesa)
{
	struct r300_dma_buffer *dmabuf;
	int fd = rmesa->radeon.dri.fd;
	int index = 0;
	int size = 0;
	drmDMAReq dma;
	int ret;

	if (RADEON_DEBUG & (DEBUG_IOCTL | DEBUG_DMA))
		fprintf(stderr, "%s\n", __FUNCTION__);

	if (rmesa->dma.flush) {
		rmesa->dma.flush(rmesa);
	}

	if (rmesa->dma.current.buf)
		r300ReleaseDmaRegion(rmesa, &rmesa->dma.current, __FUNCTION__);

	if (rmesa->dma.nr_released_bufs > 4)
		r300FlushCmdBuf(rmesa, __FUNCTION__);

	dma.context = rmesa->radeon.dri.hwContext;
	dma.send_count = 0;
	dma.send_list = NULL;
	dma.send_sizes = NULL;
	dma.flags = 0;
	dma.request_count = 1;
	dma.request_size = RADEON_BUFFER_SIZE;
	dma.request_list = &index;
	dma.request_sizes = &size;
	dma.granted_count = 0;

	LOCK_HARDWARE(&rmesa->radeon);	/* no need to validate */

	ret = drmDMA(fd, &dma);

	if (ret != 0) {
		/* Try to release some buffers and wait until we can't get any more */
		if (rmesa->dma.nr_released_bufs) {
			r300FlushCmdBufLocked(rmesa, __FUNCTION__);
		}

		if (RADEON_DEBUG & DEBUG_DMA)
			fprintf(stderr, "Waiting for buffers\n");

		radeonWaitForIdleLocked(&rmesa->radeon);
		ret = drmDMA(fd, &dma);

		if (ret != 0) {
			UNLOCK_HARDWARE(&rmesa->radeon);
			fprintf(stderr,
				"Error: Could not get dma buffer... exiting\n");
			_mesa_exit(-1);
		}
	}

	UNLOCK_HARDWARE(&rmesa->radeon);

	if (RADEON_DEBUG & DEBUG_DMA)
		fprintf(stderr, "Allocated buffer %d\n", index);

	dmabuf = CALLOC_STRUCT(r300_dma_buffer);
	dmabuf->buf = &rmesa->radeon.radeonScreen->buffers->list[index];
	dmabuf->refcount = 1;

	rmesa->dma.current.buf = dmabuf;
	rmesa->dma.current.address = dmabuf->buf->address;
	rmesa->dma.current.end = dmabuf->buf->total;
	rmesa->dma.current.start = 0;
	rmesa->dma.current.ptr = 0;
}

void r300ReleaseDmaRegion(r300ContextPtr rmesa,
			  struct r300_dma_region *region, const char *caller)
{
	if (RADEON_DEBUG & DEBUG_IOCTL)
		fprintf(stderr, "%s from %s\n", __FUNCTION__, caller);

	if (!region->buf)
		return;

	if (rmesa->dma.flush)
		rmesa->dma.flush(rmesa);

	if (--region->buf->refcount == 0) {
		drm_radeon_cmd_header_t *cmd;

		if (RADEON_DEBUG & (DEBUG_IOCTL | DEBUG_DMA))
			fprintf(stderr, "%s -- DISCARD BUF %d\n",
				__FUNCTION__, region->buf->buf->idx);
		cmd =
		    (drm_radeon_cmd_header_t *) r300AllocCmdBuf(rmesa,
								sizeof
								(*cmd) / 4,
								__FUNCTION__);
		cmd->dma.cmd_type = R300_CMD_DMA_DISCARD;
		cmd->dma.buf_idx = region->buf->buf->idx;

		FREE(region->buf);
		rmesa->dma.nr_released_bufs++;
	}

	region->buf = 0;
	region->start = 0;
}

/* Allocates a region from rmesa->dma.current.  If there isn't enough
 * space in current, grab a new buffer (and discard what was left of current)
 */
void r300AllocDmaRegion(r300ContextPtr rmesa,
			struct r300_dma_region *region,
			int bytes, int alignment)
{
	if (RADEON_DEBUG & DEBUG_IOCTL)
		fprintf(stderr, "%s %d\n", __FUNCTION__, bytes);

	if (rmesa->dma.flush)
		rmesa->dma.flush(rmesa);

	if (region->buf)
		r300ReleaseDmaRegion(rmesa, region, __FUNCTION__);

	alignment--;
	rmesa->dma.current.start = rmesa->dma.current.ptr =
	    (rmesa->dma.current.ptr + alignment) & ~alignment;

	if (rmesa->dma.current.ptr + bytes > rmesa->dma.current.end)
		r300RefillCurrentDmaRegion(rmesa);

	region->start = rmesa->dma.current.start;
	region->ptr = rmesa->dma.current.start;
	region->end = rmesa->dma.current.start + bytes;
	region->address = rmesa->dma.current.address;
	region->buf = rmesa->dma.current.buf;
	region->buf->refcount++;

	rmesa->dma.current.ptr += bytes;	/* bug - if alignment > 7 */
	rmesa->dma.current.start =
	    rmesa->dma.current.ptr = (rmesa->dma.current.ptr + 0x7) & ~0x7;

	assert(rmesa->dma.current.ptr <= rmesa->dma.current.end);
}

#endif

GLboolean r300IsGartMemory(r300ContextPtr rmesa, const GLvoid * pointer,
			   GLint size)
{
	int offset =
	    (char *)pointer -
	    (char *)rmesa->radeon.radeonScreen->gartTextures.map;
	int valid = (size >= 0 && offset >= 0
		     && offset + size <
		     rmesa->radeon.radeonScreen->gartTextures.size);

	if (RADEON_DEBUG & DEBUG_IOCTL)
		fprintf(stderr, "r300IsGartMemory( %p ) : %d\n", pointer,
			valid);

	return valid;
}

GLuint r300GartOffsetFromVirtual(r300ContextPtr rmesa, const GLvoid * pointer)
{
	int offset =
	    (char *)pointer -
	    (char *)rmesa->radeon.radeonScreen->gartTextures.map;

	//fprintf(stderr, "offset=%08x\n", offset);

	if (offset < 0
	    || offset > rmesa->radeon.radeonScreen->gartTextures.size)
		return ~0;
	else
		return rmesa->radeon.radeonScreen->gart_texture_offset + offset;
}

void r300InitIoctlFuncs(struct dd_function_table *functions)
{
	functions->Clear = r300Clear;
	functions->Finish = radeonFinish;
	functions->Flush = r300Flush;
}<|MERGE_RESOLUTION|>--- conflicted
+++ resolved
@@ -271,17 +271,11 @@
 	e32(0x0);
 	e32(0x0);
 
-<<<<<<< HEAD
-	R300_STATECHANGE(r300, vap_clip_cntl);
-	reg_start(R300_VAP_CLIP_CNTL, 0);
-	e32(R300_221C_CLEAR);
-=======
 	if (has_tcl) {
 	    R300_STATECHANGE(r300, vap_clip_cntl);
 	    reg_start(R300_VAP_CLIP_CNTL, 0);
 	    e32(R300_PS_UCP_MODE_CLIP_AS_TRIFAN | R300_CLIP_DISABLE);
         }
->>>>>>> d3f7b463
 
 	R300_STATECHANGE(r300, ps);
 	reg_start(R300_GA_POINT_SIZE, 0);
