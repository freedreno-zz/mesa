--- conflicted
+++ resolved
@@ -35,11 +35,8 @@
 #ifndef __r300_TEX_H__
 #define __r300_TEX_H__
 
-<<<<<<< HEAD
-=======
 extern void r300SetDepthTexMode(struct gl_texture_object *tObj);
 
->>>>>>> d3f7b463
 extern void r300SetTexOffset(__DRIcontext *pDRICtx, GLint texname,
 			     unsigned long long offset, GLint depth,
 			     GLuint pitch);
