/**************************************************************************
 * 
 * Copyright 2003 Tungsten Graphics, Inc., Cedar Park, Texas.
 * Copyright 2009 Intel Corporation.
 * All Rights Reserved.
 * 
 * Permission is hereby granted, free of charge, to any person obtaining a
 * copy of this software and associated documentation files (the
 * "Software"), to deal in the Software without restriction, including
 * without limitation the rights to use, copy, modify, merge, publish,
 * distribute, sub license, and/or sell copies of the Software, and to
 * permit persons to whom the Software is furnished to do so, subject to
 * the following conditions:
 * 
 * The above copyright notice and this permission notice (including the
 * next paragraph) shall be included in all copies or substantial portions
 * of the Software.
 * 
 * THE SOFTWARE IS PROVIDED "AS IS", WITHOUT WARRANTY OF ANY KIND, EXPRESS
 * OR IMPLIED, INCLUDING BUT NOT LIMITED TO THE WARRANTIES OF
 * MERCHANTABILITY, FITNESS FOR A PARTICULAR PURPOSE AND NON-INFRINGEMENT.
 * IN NO EVENT SHALL TUNGSTEN GRAPHICS AND/OR ITS SUPPLIERS BE LIABLE FOR
 * ANY CLAIM, DAMAGES OR OTHER LIABILITY, WHETHER IN AN ACTION OF CONTRACT,
 * TORT OR OTHERWISE, ARISING FROM, OUT OF OR IN CONNECTION WITH THE
 * SOFTWARE OR THE USE OR OTHER DEALINGS IN THE SOFTWARE.
 * 
 **************************************************************************/

#include "main/glheader.h"
#include "main/mtypes.h"
#include "swrast/swrast.h"
#include "drivers/common/meta.h"

#include "intel_context.h"
#include "intel_blit.h"
#include "intel_chipset.h"
#include "intel_clear.h"
#include "intel_fbo.h"
#include "intel_pixel.h"
#include "intel_regions.h"
#include "intel_batchbuffer.h"

#define FILE_DEBUG_FLAG DEBUG_BLIT

static const char *buffer_names[] = {
   [BUFFER_FRONT_LEFT] = "front",
   [BUFFER_BACK_LEFT] = "back",
   [BUFFER_FRONT_RIGHT] = "front right",
   [BUFFER_BACK_RIGHT] = "back right",
   [BUFFER_DEPTH] = "depth",
   [BUFFER_STENCIL] = "stencil",
   [BUFFER_ACCUM] = "accum",
   [BUFFER_AUX0] = "aux0",
   [BUFFER_COLOR0] = "color0",
   [BUFFER_COLOR1] = "color1",
   [BUFFER_COLOR2] = "color2",
   [BUFFER_COLOR3] = "color3",
   [BUFFER_COLOR4] = "color4",
   [BUFFER_COLOR5] = "color5",
   [BUFFER_COLOR6] = "color6",
   [BUFFER_COLOR7] = "color7",
};

/**
 * Called by ctx->Driver.Clear.
 */
static void
intelClear(GLcontext *ctx, GLbitfield mask)
{
   struct intel_context *intel = intel_context(ctx);
   const GLuint colorMask = *((GLuint *) & ctx->Color.ColorMask);
   GLbitfield tri_mask = 0;
   GLbitfield blit_mask = 0;
   GLbitfield swrast_mask = 0;
   struct gl_framebuffer *fb = ctx->DrawBuffer;
   GLuint i;

   if (0)
      fprintf(stderr, "%s\n", __FUNCTION__);

   /* HW color buffers (front, back, aux, generic FBO, etc) */
   if (colorMask == ~0) {
      /* clear all R,G,B,A */
      /* XXX FBO: need to check if colorbuffers are software RBOs! */
      blit_mask |= (mask & BUFFER_BITS_COLOR);
   }
   else {
      /* glColorMask in effect */
      tri_mask |= (mask & (BUFFER_BIT_FRONT_LEFT | BUFFER_BIT_BACK_LEFT));
   }

   /* HW stencil */
   if (mask & BUFFER_BIT_STENCIL) {
      const struct intel_region *stencilRegion
         = intel_get_rb_region(fb, BUFFER_STENCIL);
      if (stencilRegion) {
         /* have hw stencil */
         if (stencilRegion->tiling == I915_TILING_Y ||
	     (ctx->Stencil.WriteMask[0] & 0xff) != 0xff) {
	    /* We have to use the 3D engine if we're clearing a partial mask
	     * of the stencil buffer, or if we're on a 965 which has a tiled
	     * depth/stencil buffer in a layout we can't blit to.
	     */
            tri_mask |= BUFFER_BIT_STENCIL;
         }
         else {
            /* clearing all stencil bits, use blitting */
            blit_mask |= BUFFER_BIT_STENCIL;
         }
      }
   }

   /* HW depth */
   if (mask & BUFFER_BIT_DEPTH) {
      const struct intel_region *irb = intel_get_rb_region(fb, BUFFER_DEPTH);

      /* clear depth with whatever method is used for stencil (see above) */
      if (irb->tiling == I915_TILING_Y || tri_mask & BUFFER_BIT_STENCIL)
         tri_mask |= BUFFER_BIT_DEPTH;
      else
         blit_mask |= BUFFER_BIT_DEPTH;
   }

   /* If we're doing a tri pass for depth/stencil, include a likely color
    * buffer with it.
    */
   if (mask & (BUFFER_BIT_DEPTH | BUFFER_BIT_STENCIL)) {
      int color_bit = _mesa_ffs(mask & BUFFER_BITS_COLOR);
      if (color_bit != 0) {
	 tri_mask |= blit_mask & (1 << (color_bit - 1));
	 blit_mask &= ~(1 << (color_bit - 1));
      }
   }

   /* SW fallback clearing */
   swrast_mask = mask & ~tri_mask & ~blit_mask;

   {
      /* look for non-Intel renderbuffers (clear them with swrast) */
      GLbitfield blit_or_tri = blit_mask | tri_mask;
      while (blit_or_tri) {
         GLuint i = _mesa_ffs(blit_or_tri) - 1;
         GLbitfield bufBit = 1 << i;
         if (!fb->Attachment[i].Renderbuffer->ClassID) {
            blit_mask &= ~bufBit;
            tri_mask &= ~bufBit;
            swrast_mask |= bufBit;
         }
         blit_or_tri ^= bufBit;
      }
   }

   if (blit_mask) {
      if (INTEL_DEBUG & DEBUG_BLIT) {
	 DBG("blit clear:");
	 for (i = 0; i < BUFFER_COUNT; i++) {
	    if (blit_mask & (1 << i))
	       DBG(" %s", buffer_names[i]);
	 }
	 DBG("\n");
      }
      intelClearWithBlit(ctx, blit_mask);
   }

   if (tri_mask) {
      if (INTEL_DEBUG & DEBUG_BLIT) {
	 DBG("tri clear:");
	 for (i = 0; i < BUFFER_COUNT; i++) {
	    if (tri_mask & (1 << i))
	       DBG(" %s", buffer_names[i]);
	 }
	 DBG("\n");
      }
<<<<<<< HEAD
      intelFlush(&intel->ctx);
      _mesa_meta_Clear(&intel->ctx, tri_mask);
=======

      _mesa_meta_clear(&intel->ctx, tri_mask);
      intel_batchbuffer_flush(intel->batch);
>>>>>>> 82c2f775
   }

   if (swrast_mask) {
      if (INTEL_DEBUG & DEBUG_BLIT) {
	 DBG("swrast clear:");
	 for (i = 0; i < BUFFER_COUNT; i++) {
	    if (swrast_mask & (1 << i))
	       DBG(" %s", buffer_names[i]);
	 }
	 DBG("\n");
      }
      _swrast_Clear(ctx, swrast_mask);
   }
}


void
intelInitClearFuncs(struct dd_function_table *functions)
{
   functions->Clear = intelClear;
}<|MERGE_RESOLUTION|>--- conflicted
+++ resolved
@@ -171,14 +171,9 @@
 	 }
 	 DBG("\n");
       }
-<<<<<<< HEAD
-      intelFlush(&intel->ctx);
-      _mesa_meta_Clear(&intel->ctx, tri_mask);
-=======
 
       _mesa_meta_clear(&intel->ctx, tri_mask);
       intel_batchbuffer_flush(intel->batch);
->>>>>>> 82c2f775
    }
 
    if (swrast_mask) {
