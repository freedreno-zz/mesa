/*
 Copyright (C) Intel Corp.  2006.  All Rights Reserved.
 Intel funded Tungsten Graphics (http://www.tungstengraphics.com) to
 develop this 3D driver.
 
 Permission is hereby granted, free of charge, to any person obtaining
 a copy of this software and associated documentation files (the
 "Software"), to deal in the Software without restriction, including
 without limitation the rights to use, copy, modify, merge, publish,
 distribute, sublicense, and/or sell copies of the Software, and to
 permit persons to whom the Software is furnished to do so, subject to
 the following conditions:
 
 The above copyright notice and this permission notice (including the
 next paragraph) shall be included in all copies or substantial
 portions of the Software.
 
 THE SOFTWARE IS PROVIDED "AS IS", WITHOUT WARRANTY OF ANY KIND,
 EXPRESS OR IMPLIED, INCLUDING BUT NOT LIMITED TO THE WARRANTIES OF
 MERCHANTABILITY, FITNESS FOR A PARTICULAR PURPOSE AND NONINFRINGEMENT.
 IN NO EVENT SHALL THE COPYRIGHT OWNER(S) AND/OR ITS SUPPLIERS BE
 LIABLE FOR ANY CLAIM, DAMAGES OR OTHER LIABILITY, WHETHER IN AN ACTION
 OF CONTRACT, TORT OR OTHERWISE, ARISING FROM, OUT OF OR IN CONNECTION
 WITH THE SOFTWARE OR THE USE OR OTHER DEALINGS IN THE SOFTWARE.
 
 **********************************************************************/
 /*
  * Authors:
  *   Keith Whitwell <keith@tungstengraphics.com>
  */

/** @file brw_state_cache.c
 *
 * This file implements a simple static state cache for 965.  The consumers
 * can query the hash table of state using a cache_id, opaque key data,
 * and list of buffers that will be used in relocations, and receive the
 * corresponding state buffer object of state (plus associated auxiliary
 * data) in return.
 *
 * The inner workings are a simple hash table based on a CRC of the key data.
 * The cache_id and relocation target buffers associated with the state
 * buffer are included as auxiliary key data, but are not part of the hash
 * value (this should be fixed, but will likely be fixed instead by making
 * consumers use structured keys).
 *
 * Replacement is not implemented.  Instead, when the cache gets too big, at
 * a safe point (unlock) we throw out all of the cache data and let it
 * regenerate for the next rendering operation.
 *
 * The reloc_buf pointers need to be included as key data, otherwise the
 * non-unique values stuffed in the offset in key data through
 * brw_cache_data() may result in successful probe for state buffers
 * even when the buffer being referenced doesn't match.  The result would be
 * that the same state cache entry is used twice for different buffers,
 * only one of the two buffers referenced gets put into the offset, and the
 * incorrect program is run for the other instance.
 */

#include "brw_state.h"
#include "intel_batchbuffer.h"
#include "imports.h"

/* XXX: Fixme - have to include these to get the sizes of the prog_key
 * structs:
 */
#include "brw_wm.h"
#include "brw_vs.h"
#include "brw_clip.h"
#include "brw_sf.h"
#include "brw_gs.h"

static GLuint hash_key( const void *key, GLuint key_size,
			dri_bo **reloc_bufs, GLuint nr_reloc_bufs)
{
   GLuint *ikey = (GLuint *)key;
   GLuint hash = 0, i;

   assert(key_size % 4 == 0);

   /* I'm sure this can be improved on:
    */
   for (i = 0; i < key_size/4; i++) {
      hash ^= ikey[i];
      hash = (hash << 5) | (hash >> 27);
   }

   /* Include the BO pointers as key data as well */
   ikey = (GLuint *)reloc_bufs;
   key_size = nr_reloc_bufs * sizeof(dri_bo *);
   for (i = 0; i < key_size/4; i++) {
      hash ^= ikey[i];
      hash = (hash << 5) | (hash >> 27);
   }

   return hash;
}

/**
 * Marks a new buffer as being chosen for the given cache id.
 */
static void
update_cache_last(struct brw_cache *cache, enum brw_cache_id cache_id,
		  dri_bo *bo)
{
   if (bo == cache->last_bo[cache_id])
      return; /* no change */

   dri_bo_unreference(cache->last_bo[cache_id]);
   cache->last_bo[cache_id] = bo;
   dri_bo_reference(cache->last_bo[cache_id]);
   cache->brw->state.dirty.cache |= 1 << cache_id;
}

static struct brw_cache_item *
search_cache(struct brw_cache *cache, enum brw_cache_id cache_id,
	     GLuint hash, const void *key, GLuint key_size,
	     dri_bo **reloc_bufs, GLuint nr_reloc_bufs)
{
   struct brw_cache_item *c;

#if 0
   int bucketcount = 0;

   for (c = cache->items[hash % cache->size]; c; c = c->next)
      bucketcount++;

   fprintf(stderr, "bucket %d/%d = %d/%d items\n", hash % cache->size,
	   cache->size, bucketcount, cache->n_items);
#endif

   for (c = cache->items[hash % cache->size]; c; c = c->next) {
      if (c->cache_id == cache_id &&
	  c->hash == hash &&
	  c->key_size == key_size &&
	  memcmp(c->key, key, key_size) == 0 &&
	  c->nr_reloc_bufs == nr_reloc_bufs &&
	  memcmp(c->reloc_bufs, reloc_bufs,
		 nr_reloc_bufs * sizeof(dri_bo *)) == 0)
	 return c;
   }

   return NULL;
}


static void rehash( struct brw_cache *cache )
{
   struct brw_cache_item **items;
   struct brw_cache_item *c, *next;
   GLuint size, i;

   size = cache->size * 3;
   items = (struct brw_cache_item**) _mesa_calloc(size * sizeof(*items));

   for (i = 0; i < cache->size; i++)
      for (c = cache->items[i]; c; c = next) {
	 next = c->next;
	 c->next = items[c->hash % size];
	 items[c->hash % size] = c;
      }

   FREE(cache->items);
   cache->items = items;
   cache->size = size;
}

/**
 * Returns the buffer object matching cache_id and key, or NULL.
 */
dri_bo *brw_search_cache( struct brw_cache *cache,
			  enum brw_cache_id cache_id,
			  const void *key,
			  GLuint key_size,
			  dri_bo **reloc_bufs, GLuint nr_reloc_bufs,
			  void *aux_return )
{
   struct brw_cache_item *item;
   GLuint hash = hash_key(key, key_size, reloc_bufs, nr_reloc_bufs);

   item = search_cache(cache, cache_id, hash, key, key_size,
		       reloc_bufs, nr_reloc_bufs);

   if (item == NULL)
      return NULL;

   if (aux_return)
      *(void **)aux_return = (void *)((char *)item->key + item->key_size);

   update_cache_last(cache, cache_id, item->bo);

   dri_bo_reference(item->bo);
   return item->bo;
}

dri_bo *
brw_upload_cache( struct brw_cache *cache,
		  enum brw_cache_id cache_id,
		  const void *key,
		  GLuint key_size,
		  dri_bo **reloc_bufs,
		  GLuint nr_reloc_bufs,
		  const void *data,
		  GLuint data_size,
		  const void *aux,
		  void *aux_return )
{
   struct brw_cache_item *item = CALLOC_STRUCT(brw_cache_item);
<<<<<<< HEAD
   GLuint hash = hash_key(key, key_size);
   void *tmp = _mesa_malloc(key_size + cache->aux_size);
   
   if (!brw_pool_alloc(cache->pool, data_size, 1 << 6, &offset)) {
      /* Should not be possible: 
       */
      _mesa_printf("brw_pool_alloc failed\n");
      exit(1);
   }
=======
   GLuint hash = hash_key(key, key_size, reloc_bufs, nr_reloc_bufs);
   GLuint relocs_size = nr_reloc_bufs * sizeof(dri_bo *);
   GLuint aux_size = cache->aux_size[cache_id];
   void *tmp;
   dri_bo *bo;
   int i;

   /* Create the buffer object to contain the data */
   bo = dri_bo_alloc(cache->brw->intel.bufmgr,
		     cache->name[cache_id], data_size, 1 << 6,
		     DRM_BO_FLAG_MEM_LOCAL |
		     DRM_BO_FLAG_CACHED |
		     DRM_BO_FLAG_CACHED_MAPPED);


   /* Set up the memory containing the key, aux_data, and reloc_bufs */
   tmp = _mesa_malloc(key_size + aux_size + relocs_size);
>>>>>>> d3f7b463

   memcpy(tmp, key, key_size);
   memcpy(tmp + key_size, aux, cache->aux_size[cache_id]);
   memcpy(tmp + key_size + aux_size, reloc_bufs, relocs_size);
   for (i = 0; i < nr_reloc_bufs; i++) {
      if (reloc_bufs[i] != NULL)
	 dri_bo_reference(reloc_bufs[i]);
   }

   item->cache_id = cache_id;
   item->key = tmp;
   item->hash = hash;
   item->key_size = key_size;
   item->reloc_bufs = tmp + key_size + aux_size;
   item->nr_reloc_bufs = nr_reloc_bufs;

   item->bo = bo;
   dri_bo_reference(bo);
   item->data_size = data_size;

   if (cache->n_items > cache->size * 1.5)
      rehash(cache);

   hash %= cache->size;
   item->next = cache->items[hash];
   cache->items[hash] = item;
   cache->n_items++;

   if (aux_return) {
      assert(cache->aux_size[cache_id]);
      *(void **)aux_return = (void *)((char *)item->key + item->key_size);
   }

   if (INTEL_DEBUG & DEBUG_STATE)
      _mesa_printf("upload %s: %d bytes to cache id %d\n",
		   cache->name[cache_id],
		   data_size, cache_id);

   /* Copy data to the buffer */
   dri_bo_subdata(bo, 0, data_size, data);

   update_cache_last(cache, cache_id, bo);

   return bo;
}

/* This doesn't really work with aux data.  Use search/upload instead
 */
dri_bo *
brw_cache_data_sz(struct brw_cache *cache,
		  enum brw_cache_id cache_id,
		  const void *data,
		  GLuint data_size,
		  dri_bo **reloc_bufs,
		  GLuint nr_reloc_bufs)
{
   dri_bo *bo;
   struct brw_cache_item *item;
   GLuint hash = hash_key(data, data_size, reloc_bufs, nr_reloc_bufs);

   item = search_cache(cache, cache_id, hash, data, data_size,
		       reloc_bufs, nr_reloc_bufs);
   if (item) {
      update_cache_last(cache, cache_id, item->bo);
      dri_bo_reference(item->bo);
      return item->bo;
   }

   bo = brw_upload_cache(cache, cache_id,
			 data, data_size,
			 reloc_bufs, nr_reloc_bufs,
			 data, data_size,
			 NULL, NULL);

   return bo;
}

/**
 * Wrapper around brw_cache_data_sz using the cache_id's canonical key size.
 *
 * If nr_reloc_bufs is nonzero, brw_search_cache()/brw_upload_cache() would be
 * better to use, as the potentially changing offsets in the data-used-as-key
 * will result in excessive cache misses.
 */
dri_bo *
brw_cache_data(struct brw_cache *cache,
	       enum brw_cache_id cache_id,
	       const void *data,
	       dri_bo **reloc_bufs,
	       GLuint nr_reloc_bufs)
{
   return brw_cache_data_sz(cache, cache_id, data, cache->key_size[cache_id],
			    reloc_bufs, nr_reloc_bufs);
}

enum pool_type {
   DW_SURFACE_STATE,
   DW_GENERAL_STATE
};

static void
brw_init_cache_id( struct brw_context *brw,
		const char *name,
		enum brw_cache_id id,
		GLuint key_size,
		GLuint aux_size)
{
   struct brw_cache *cache = &brw->cache;

   cache->name[id] = strdup(name);
   cache->key_size[id] = key_size;
   cache->aux_size[id] = aux_size;
}

void brw_init_cache( struct brw_context *brw )
{
   struct brw_cache *cache = &brw->cache;

   cache->brw = brw;

   cache->size = 7;
   cache->n_items = 0;
   cache->items = (struct brw_cache_item **)
      _mesa_calloc(cache->size * 
		   sizeof(struct brw_cache_item));

   brw_init_cache_id(brw,
		     "CC_VP",
		     BRW_CC_VP,
		     sizeof(struct brw_cc_viewport),
		     0);

   brw_init_cache_id(brw,
		     "CC_UNIT",
		     BRW_CC_UNIT,
		     sizeof(struct brw_cc_unit_state),
		     0);

   brw_init_cache_id(brw,
		     "WM_PROG",
		     BRW_WM_PROG,
		     sizeof(struct brw_wm_prog_key),
		     sizeof(struct brw_wm_prog_data));

   brw_init_cache_id(brw,
		     "SAMPLER_DEFAULT_COLOR",
		     BRW_SAMPLER_DEFAULT_COLOR,
		     sizeof(struct brw_sampler_default_color),
		     0);

   brw_init_cache_id(brw,
		     "SAMPLER",
		     BRW_SAMPLER,
		     0,		/* variable key/data size */
		     0);

   brw_init_cache_id(brw,
		     "WM_UNIT",
		     BRW_WM_UNIT,
		     sizeof(struct brw_wm_unit_state),
		     0);

   brw_init_cache_id(brw,
		     "SF_PROG",
		     BRW_SF_PROG,
		     sizeof(struct brw_sf_prog_key),
		     sizeof(struct brw_sf_prog_data));

   brw_init_cache_id(brw,
		     "SF_VP",
		     BRW_SF_VP,
		     sizeof(struct brw_sf_viewport),
		     0);

   brw_init_cache_id(brw,
		     "SF_UNIT",
		     BRW_SF_UNIT,
		     sizeof(struct brw_sf_unit_state),
		     0);

   brw_init_cache_id(brw,
		     "VS_UNIT",
		     BRW_VS_UNIT,
		     sizeof(struct brw_vs_unit_state),
		     0);

   brw_init_cache_id(brw,
		     "VS_PROG",
		     BRW_VS_PROG,
		     sizeof(struct brw_vs_prog_key),
		     sizeof(struct brw_vs_prog_data));

   brw_init_cache_id(brw,
		     "CLIP_UNIT",
		     BRW_CLIP_UNIT,
		     sizeof(struct brw_clip_unit_state),
		     0);

   brw_init_cache_id(brw,
		     "CLIP_PROG",
		     BRW_CLIP_PROG,
		     sizeof(struct brw_clip_prog_key),
		     sizeof(struct brw_clip_prog_data));

   brw_init_cache_id(brw,
		     "GS_UNIT",
		     BRW_GS_UNIT,
		     sizeof(struct brw_gs_unit_state),
		     0);

   brw_init_cache_id(brw,
		     "GS_PROG",
		     BRW_GS_PROG,
		     sizeof(struct brw_gs_prog_key),
		     sizeof(struct brw_gs_prog_data));

   brw_init_cache_id(brw,
		     "SS_SURFACE",
		     BRW_SS_SURFACE,
		     sizeof(struct brw_surface_state),
		     0);

   brw_init_cache_id(brw,
		     "SS_SURF_BIND",
		     BRW_SS_SURF_BIND,
		     0,
		     0);
}

static void
brw_clear_cache( struct brw_context *brw )
{
   struct brw_cache_item *c, *next;
   GLuint i;

   if (INTEL_DEBUG & DEBUG_STATE)
      _mesa_printf("%s\n", __FUNCTION__);

   for (i = 0; i < brw->cache.size; i++) {
      for (c = brw->cache.items[i]; c; c = next) {
	 int j;

	 next = c->next;
	 for (j = 0; j < c->nr_reloc_bufs; j++)
	    dri_bo_unreference(c->reloc_bufs[j]);
	 dri_bo_unreference(c->bo);
	 free((void *)c->key);
	 free(c);
      }
      brw->cache.items[i] = NULL;
   }

   brw->cache.n_items = 0;

   if (brw->curbe.last_buf) {
      _mesa_free(brw->curbe.last_buf);
      brw->curbe.last_buf = NULL;
   }

   brw->state.dirty.mesa |= ~0;
   brw->state.dirty.brw |= ~0;
   brw->state.dirty.cache |= ~0;
}

void brw_state_cache_check_size( struct brw_context *brw )
{
   /* un-tuned guess.  We've got around 20 state objects for a total of around
    * 32k, so 1000 of them is around 1.5MB.
    */
   if (brw->cache.n_items > 1000)
      brw_clear_cache(brw);
}

void brw_destroy_cache( struct brw_context *brw )
{
   GLuint i;

   brw_clear_cache(brw);
   for (i = 0; i < BRW_MAX_CACHE; i++)
      free(brw->cache.name[i]);

   free(brw->cache.items);
   brw->cache.items = NULL;
   brw->cache.size = 0;
}<|MERGE_RESOLUTION|>--- conflicted
+++ resolved
@@ -205,17 +205,6 @@
 		  void *aux_return )
 {
    struct brw_cache_item *item = CALLOC_STRUCT(brw_cache_item);
-<<<<<<< HEAD
-   GLuint hash = hash_key(key, key_size);
-   void *tmp = _mesa_malloc(key_size + cache->aux_size);
-   
-   if (!brw_pool_alloc(cache->pool, data_size, 1 << 6, &offset)) {
-      /* Should not be possible: 
-       */
-      _mesa_printf("brw_pool_alloc failed\n");
-      exit(1);
-   }
-=======
    GLuint hash = hash_key(key, key_size, reloc_bufs, nr_reloc_bufs);
    GLuint relocs_size = nr_reloc_bufs * sizeof(dri_bo *);
    GLuint aux_size = cache->aux_size[cache_id];
@@ -233,7 +222,6 @@
 
    /* Set up the memory containing the key, aux_data, and reloc_bufs */
    tmp = _mesa_malloc(key_size + aux_size + relocs_size);
->>>>>>> d3f7b463
 
    memcpy(tmp, key, key_size);
    memcpy(tmp + key_size, aux, cache->aux_size[cache_id]);
