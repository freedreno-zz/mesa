/**************************************************************************
 *
 * Copyright 2003 Tungsten Graphics, Inc., Cedar Park, Texas.
 * Copyright 2009, 2012 Intel Corporation.
 * All Rights Reserved.
 *
 * Permission is hereby granted, free of charge, to any person obtaining a
 * copy of this software and associated documentation files (the
 * "Software"), to deal in the Software without restriction, including
 * without limitation the rights to use, copy, modify, merge, publish,
 * distribute, sub license, and/or sell copies of the Software, and to
 * permit persons to whom the Software is furnished to do so, subject to
 * the following conditions:
 *
 * The above copyright notice and this permission notice (including the
 * next paragraph) shall be included in all copies or substantial portions
 * of the Software.
 *
 * THE SOFTWARE IS PROVIDED "AS IS", WITHOUT WARRANTY OF ANY KIND, EXPRESS
 * OR IMPLIED, INCLUDING BUT NOT LIMITED TO THE WARRANTIES OF
 * MERCHANTABILITY, FITNESS FOR A PARTICULAR PURPOSE AND NON-INFRINGEMENT.
 * IN NO EVENT SHALL TUNGSTEN GRAPHICS AND/OR ITS SUPPLIERS BE LIABLE FOR
 * ANY CLAIM, DAMAGES OR OTHER LIABILITY, WHETHER IN AN ACTION OF CONTRACT,
 * TORT OR OTHERWISE, ARISING FROM, OUT OF OR IN CONNECTION WITH THE
 * SOFTWARE OR THE USE OR OTHER DEALINGS IN THE SOFTWARE.
 *
 **************************************************************************/

#include "main/glheader.h"
#include "main/mtypes.h"
#include "main/condrender.h"
#include "swrast/swrast.h"
#include "drivers/common/meta.h"

#include "intel_batchbuffer.h"
#include "intel_context.h"
#include "intel_blit.h"
#include "intel_clear.h"
#include "intel_fbo.h"
#include "intel_mipmap_tree.h"
#include "intel_regions.h"

#include "brw_context.h"
#include "brw_blorp.h"

#define FILE_DEBUG_FLAG DEBUG_BLIT

static const char *buffer_names[] = {
   [BUFFER_FRONT_LEFT] = "front",
   [BUFFER_BACK_LEFT] = "back",
   [BUFFER_FRONT_RIGHT] = "front right",
   [BUFFER_BACK_RIGHT] = "back right",
   [BUFFER_DEPTH] = "depth",
   [BUFFER_STENCIL] = "stencil",
   [BUFFER_ACCUM] = "accum",
   [BUFFER_AUX0] = "aux0",
   [BUFFER_COLOR0] = "color0",
   [BUFFER_COLOR1] = "color1",
   [BUFFER_COLOR2] = "color2",
   [BUFFER_COLOR3] = "color3",
   [BUFFER_COLOR4] = "color4",
   [BUFFER_COLOR5] = "color5",
   [BUFFER_COLOR6] = "color6",
   [BUFFER_COLOR7] = "color7",
};

static void
debug_mask(const char *name, GLbitfield mask)
{
   GLuint i;

   if (unlikely(INTEL_DEBUG & DEBUG_BLIT)) {
      DBG("%s clear:", name);
      for (i = 0; i < BUFFER_COUNT; i++) {
	 if (mask & (1 << i))
	    DBG(" %s", buffer_names[i]);
      }
      DBG("\n");
   }
}

/**
 * Returns true if the scissor is a noop (cuts out nothing).
 */
static bool
noop_scissor(struct gl_context *ctx, struct gl_framebuffer *fb)
{
   return ctx->Scissor.X <= 0 &&
          ctx->Scissor.Y <= 0 &&
          ctx->Scissor.Width >= fb->Width &&
          ctx->Scissor.Height >= fb->Height;
}

/**
 * Implements fast depth clears on gen6+.
 *
 * Fast clears basically work by setting a flag in each of the subspans
 * represented in the HiZ buffer that says "When you need the depth values for
 * this subspan, it's the hardware's current clear value."  Then later rendering
 * can just use the static clear value instead of referencing memory.
 *
 * The tricky part of the implementation is that you have to have the clear
 * value that was used on the depth buffer in place for all further rendering,
 * at least until a resolve to the real depth buffer happens.
 */
static bool
brw_fast_clear_depth(struct gl_context *ctx)
{
   struct intel_context *intel = intel_context(ctx);
   struct gl_framebuffer *fb = ctx->DrawBuffer;
   struct intel_renderbuffer *depth_irb =
      intel_get_renderbuffer(fb, BUFFER_DEPTH);
   struct intel_mipmap_tree *mt = depth_irb->mt;

   if (intel->gen < 6)
      return false;

   if (!intel_renderbuffer_has_hiz(depth_irb))
      return false;

   /* We only handle full buffer clears -- otherwise you'd have to track whether
    * a previous clear had happened at a different clear value and resolve it
    * first.
    */
   if (ctx->Scissor.Enabled && !noop_scissor(ctx, fb)) {
      perf_debug("Failed to fast clear depth due to scissor being enabled.  "
                 "Possible 5%% performance win if avoided.\n");
      return false;
   }

<<<<<<< HEAD
   /* The rendered area has to be 8x4 samples, not resolved pixels, so we look
    * at the miptree slice dimensions instead of renderbuffer size.
    */
   if (mt->level[depth_irb->mt_level].width % 8 != 0 ||
       mt->level[depth_irb->mt_level].height % 4 != 0) {
      perf_debug("Failed to fast clear depth due to width/height %d,%d not "
                 "being aligned to 8,4.  Possible 5%% performance win if "
                 "avoided\n",
                 mt->level[depth_irb->mt_level].width,
                 mt->level[depth_irb->mt_level].height);
      return false;
   }

   /* check that colorbuffer depth equals to depthbuffer depth on IVB */
   if(intel->gen == 7) {
      struct gl_renderbuffer *rb = ctx->DrawBuffer->_ColorDrawBuffers[0];
      if (rb && _mesa_get_format_bytes(rb->Format) !=
                _mesa_get_format_bytes(intel_rb_format(depth_irb)))
         return false;
   }

=======
>>>>>>> 51498a3e
   uint32_t depth_clear_value;
   switch (mt->format) {
   case MESA_FORMAT_Z32_FLOAT_X24S8:
   case MESA_FORMAT_S8_Z24:
      /* From the Sandy Bridge PRM, volume 2 part 1, page 314:
       *
       *     "[DevSNB+]: Several cases exist where Depth Buffer Clear cannot be
       *      enabled (the legacy method of clearing must be performed):
       *
       *      - If the depth buffer format is D32_FLOAT_S8X24_UINT or
       *        D24_UNORM_S8_UINT.
       */
      return false;

   case MESA_FORMAT_Z32_FLOAT:
      depth_clear_value = float_as_int(ctx->Depth.Clear);
      break;

   case MESA_FORMAT_Z16:
      /* From the Sandy Bridge PRM, volume 2 part 1, page 314:
       *
       *     "[DevSNB+]: Several cases exist where Depth Buffer Clear cannot be
       *      enabled (the legacy method of clearing must be performed):
       *
       *      - DevSNB{W/A}]: When depth buffer format is D16_UNORM and the
       *        width of the map (LOD0) is not multiple of 16, fast clear
       *        optimization must be disabled.
       */
      if (intel->gen == 6 && (mt->level[depth_irb->mt_level].width % 16) != 0)
	 return false;
      /* FALLTHROUGH */

   default:
      depth_clear_value = fb->_DepthMax * ctx->Depth.Clear;
      break;
   }

   /* If we're clearing to a new clear value, then we need to resolve any clear
    * flags out of the HiZ buffer into the real depth buffer.
    */
   if (mt->depth_clear_value != depth_clear_value) {
      intel_miptree_all_slices_resolve_depth(intel, mt);
      mt->depth_clear_value = depth_clear_value;
   }

   /* From the Sandy Bridge PRM, volume 2 part 1, page 313:
    *
    *     "If other rendering operations have preceded this clear, a
    *      PIPE_CONTROL with write cache flush enabled and Z-inhibit disabled
    *      must be issued before the rectangle primitive used for the depth
    *      buffer clear operation.
    */
   intel_batchbuffer_emit_mi_flush(intel);

   intel_hiz_exec(intel, mt, depth_irb->mt_level, depth_irb->mt_layer,
		  GEN6_HIZ_OP_DEPTH_CLEAR);

   if (intel->gen == 6) {
      /* From the Sandy Bridge PRM, volume 2 part 1, page 314:
       *
       *     "DevSNB, DevSNB-B{W/A}]: Depth buffer clear pass must be followed
       *      by a PIPE_CONTROL command with DEPTH_STALL bit set and Then
       *      followed by Depth FLUSH'
      */
      intel_batchbuffer_emit_mi_flush(intel);
   }

   /* Now, the HiZ buffer contains data that needs to be resolved to the depth
    * buffer.
    */
   intel_renderbuffer_set_needs_depth_resolve(depth_irb);

   return true;
}

/**
 * Called by ctx->Driver.Clear.
 */
static void
brw_clear(struct gl_context *ctx, GLbitfield mask)
{
   struct brw_context *brw = brw_context(ctx);
   struct intel_context *intel = &brw->intel;
   struct gl_framebuffer *fb = ctx->DrawBuffer;
   bool partial_clear = ctx->Scissor.Enabled && !noop_scissor(ctx, fb);

   if (!_mesa_check_conditional_render(ctx))
      return;

   if (mask & (BUFFER_BIT_FRONT_LEFT | BUFFER_BIT_FRONT_RIGHT)) {
      intel->front_buffer_dirty = true;
   }

   intel_prepare_render(intel);
   brw_workaround_depthstencil_alignment(brw, partial_clear ? 0 : mask);

   if (mask & BUFFER_BIT_DEPTH) {
      if (brw_fast_clear_depth(ctx)) {
	 DBG("fast clear: depth\n");
	 mask &= ~BUFFER_BIT_DEPTH;
      }
   }

   /* BLORP is currently only supported on Gen6+. */
   if (intel->gen >= 6) {
      if (mask & BUFFER_BITS_COLOR) {
         if (brw_blorp_clear_color(intel, fb)) {
            debug_mask("blorp color", mask & BUFFER_BITS_COLOR);
            mask &= ~BUFFER_BITS_COLOR;
         }
      }
   }

   GLbitfield tri_mask = mask & (BUFFER_BITS_COLOR |
				 BUFFER_BIT_STENCIL |
				 BUFFER_BIT_DEPTH);

   if (tri_mask) {
      debug_mask("tri", tri_mask);
      mask &= ~tri_mask;

      if (ctx->API == API_OPENGLES) {
         _mesa_meta_Clear(&intel->ctx, tri_mask);
      } else {
         _mesa_meta_glsl_Clear(&intel->ctx, tri_mask);
      }
   }

   /* Any strange buffers get passed off to swrast */
   if (mask) {
      debug_mask("swrast", mask);
      _swrast_Clear(ctx, mask);
   }
}


void
intelInitClearFuncs(struct dd_function_table *functions)
{
   functions->Clear = brw_clear;
}<|MERGE_RESOLUTION|>--- conflicted
+++ resolved
@@ -128,20 +128,6 @@
       return false;
    }
 
-<<<<<<< HEAD
-   /* The rendered area has to be 8x4 samples, not resolved pixels, so we look
-    * at the miptree slice dimensions instead of renderbuffer size.
-    */
-   if (mt->level[depth_irb->mt_level].width % 8 != 0 ||
-       mt->level[depth_irb->mt_level].height % 4 != 0) {
-      perf_debug("Failed to fast clear depth due to width/height %d,%d not "
-                 "being aligned to 8,4.  Possible 5%% performance win if "
-                 "avoided\n",
-                 mt->level[depth_irb->mt_level].width,
-                 mt->level[depth_irb->mt_level].height);
-      return false;
-   }
-
    /* check that colorbuffer depth equals to depthbuffer depth on IVB */
    if(intel->gen == 7) {
       struct gl_renderbuffer *rb = ctx->DrawBuffer->_ColorDrawBuffers[0];
@@ -150,8 +136,6 @@
          return false;
    }
 
-=======
->>>>>>> 51498a3e
    uint32_t depth_clear_value;
    switch (mt->format) {
    case MESA_FORMAT_Z32_FLOAT_X24S8:
