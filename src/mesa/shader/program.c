--- conflicted
+++ resolved
@@ -214,11 +214,8 @@
 {
    (void) ctx;
    if (prog) {
-<<<<<<< HEAD
-=======
       GLuint i;
       _mesa_bzero(prog, sizeof(*prog));
->>>>>>> d3f7b463
       prog->Id = id;
       prog->Target = target;
       prog->Resident = GL_TRUE;
@@ -432,11 +429,7 @@
    clone->Format = prog->Format;
    clone->Instructions = _mesa_alloc_instructions(prog->NumInstructions);
    if (!clone->Instructions) {
-<<<<<<< HEAD
-      ctx->Driver.DeleteProgram(ctx, clone);
-=======
       _mesa_reference_program(ctx, &clone, NULL);
->>>>>>> d3f7b463
       return NULL;
    }
    _mesa_copy_instructions(clone->Instructions, prog->Instructions,
