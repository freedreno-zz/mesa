--- conflicted
+++ resolved
@@ -226,77 +226,6 @@
 }
 
 
-<<<<<<< HEAD
-
-static void
-LoadAndCompileShader(GLuint shader, const char *text)
-{
-   GLint stat;
-
-   glShaderSource_func(shader, 1, (const GLchar **) &text, NULL);
-
-   glCompileShader_func(shader);
-
-   glGetShaderiv_func(shader, GL_COMPILE_STATUS, &stat);
-   if (!stat) {
-      GLchar log[1000];
-      GLsizei len;
-      glGetShaderInfoLog_func(shader, 1000, &len, log);
-      fprintf(stderr, "bump: problem compiling shader: %s\n", log);
-      exit(1);
-   }
-   else {
-      printf("Shader compiled OK\n");
-   }
-}
-
-
-/**
- * Read a shader from a file.
- */
-static void
-ReadShader(GLuint shader, const char *filename)
-{
-   const int max = 100*1000;
-   int n;
-   char *buffer = (char*) malloc(max);
-   FILE *f = fopen(filename, "r");
-   if (!f) {
-      fprintf(stderr, "bump: Unable to open shader file %s\n", filename);
-      exit(1);
-   }
-
-   n = fread(buffer, 1, max, f);
-   printf("bump: read %d bytes from shader file %s\n", n, filename);
-   if (n > 0) {
-      buffer[n] = 0;
-      LoadAndCompileShader(shader, buffer);
-   }
-
-   fclose(f);
-   free(buffer);
-}
-
-
-static void
-CheckLink(GLuint prog)
-{
-   GLint stat;
-   glGetProgramiv_func(prog, GL_LINK_STATUS, &stat);
-   if (!stat) {
-      GLchar log[1000];
-      GLsizei len;
-      glGetProgramInfoLog_func(prog, 1000, &len, log);
-      fprintf(stderr, "Linker error:\n%s\n", log);
-   }
-   else {
-      fprintf(stderr, "Link success!\n");
-   }
-}
-
-
-=======
->>>>>>> d3f7b463
 static void
 Init(void)
 {
